#!/usr/bin/env bash

set -ex

# Target directory to deploy stdlib to
destdir="${DESTDIR:-stdlib-fpm}"

# Get fypp preprocessor
fypp="${FYPP:-$(which fypp)}"

# Arguments for the fypp preprocessor
fyflags="${FYFLAGS:--DMAXRANK=4}"

# Number of parallel jobs for preprocessing
if [ $(uname) = "Darwin" ]; then
  njob="$(sysctl -n hw.ncpu)"
else
  njob="$(nproc)"
fi

# Additional files to include
include=(
  "ci/fpm.toml"
  "LICENSE"
  "VERSION"
)

# Files to remove from collection
prune=(
  "$destdir/test/test_always_fail.f90"
  "$destdir/test/test_always_skip.f90"
  "$destdir/test/test_hash_functions.f90"
  "$destdir/src/common.f90"
  "$destdir/src/f18estop.f90"
)

major=$(cut -d. -f1 VERSION)
minor=$(cut -d. -f2 VERSION)
patch=$(cut -d. -f3 VERSION)
fyflags="${fyflags} -DPROJECT_VERSION_MAJOR=${major} -DPROJECT_VERSION_MINOR=${minor} -DPROJECT_VERSION_PATCH=${patch}"

mkdir -p "$destdir/src" "$destdir/test" "$destdir/example"

# Preprocess stdlib sources
find src -maxdepth 1 -iname "*.fypp" \
  | cut -f1 -d. | xargs -P "$njob" -I{} "$fypp" "{}.fypp" "$destdir/{}.f90" $fyflags

# Collect stdlib source files
find src -maxdepth 1 -iname "*.f90" -exec cp {} "$destdir/src/" \;
<<<<<<< HEAD
find src/tests -name "test_*.f90" -exec cp {} "$destdir/test/" \;
find src/tests -name "*.dat" -exec cp {} "$destdir/" \;
find src/examples -name "example_*.f90" -exec cp {} "$destdir/example/" \;
=======
find test -name "test_*.f90" -exec cp {} "$destdir/test/" \;
find test -name "*.dat" -exec cp {} "$destdir/" \;
>>>>>>> 5a2028a9

# Include additional files
cp "${include[@]}" "$destdir/"

# Source file workarounds for fpm; ignore missing files
rm "${prune[@]}"

# List stdlib-fpm package contents
ls -R "$destdir"<|MERGE_RESOLUTION|>--- conflicted
+++ resolved
@@ -47,14 +47,9 @@
 
 # Collect stdlib source files
 find src -maxdepth 1 -iname "*.f90" -exec cp {} "$destdir/src/" \;
-<<<<<<< HEAD
-find src/tests -name "test_*.f90" -exec cp {} "$destdir/test/" \;
-find src/tests -name "*.dat" -exec cp {} "$destdir/" \;
-find src/examples -name "example_*.f90" -exec cp {} "$destdir/example/" \;
-=======
 find test -name "test_*.f90" -exec cp {} "$destdir/test/" \;
 find test -name "*.dat" -exec cp {} "$destdir/" \;
->>>>>>> 5a2028a9
+find src/examples -name "example_*.f90" -exec cp {} "$destdir/example/" \;
 
 # Include additional files
 cp "${include[@]}" "$destdir/"
