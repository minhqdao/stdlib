--- conflicted
+++ resolved
@@ -1,13 +1,8 @@
 # Fortran stdlib Makefile
 
 FC ?= gfortran
-<<<<<<< HEAD
-FFLAGS ?= -Wall -Wextra -Wimplicit-interface -fPIC -g -fcheck=all -fno-range-check
-FYPPFLAGS ?=
-=======
-FFLAGS ?= -Wall -Wextra -Wimplicit-interface -fPIC -g -fcheck=all
+FFLAGS ?= -Wall -Wextra -Wimplicit-interface -fPIC -g -fcheck=all  -fno-range-check
 ADD_FYPPFLAGS ?=
->>>>>>> e7f423a9
 
 VERSION := $(subst ., ,$(file < VERSION))
 VERSION_FYPPFLAGS += \
