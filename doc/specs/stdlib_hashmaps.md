---
title: Hash maps
---

# The `stdlib_hashmap_wrappers`, and `stdlib_hashmaps` modules

[TOC]

## Overview of hash maps

A hash map (hash table) is a data structure that maps *keys* to
*values*. It uses a hash function to compute a hash code from the *key*
that serves as an index into a linear array of *slots* (buckets) from
which the desired *value* can be extracted.
Each key ideally maps to a unique slot, but most hash functions are
imperfect and can map multiple keys to the same *slot* resulting in
collisions. Hash maps differ in how they deal with such collisions.
This document discusses the hash maps in the Fortran Standard Library.

## Licensing

The Fortran Standard Library is distributed under the MIT License.
However components of the library should be evaluated as to whether
they are compatible with the MIT License.
The current hash maps were inspired by an
[implementation](http://chasewoerner.org/src/hasht/) of David
Chase. While the code has been greatly modified from his
implementation, he has give permission for the unrestricted use of
his code.

## The hash map modules

The Fortran Standard Library provides two modules for the
implementation of simple hash maps. These maps only accept hash
functions with a single argument, the key, and yield a 32 bit
hash code. The modules will need to be modified if it is desired to
use hash functions with a different API. The two modules are:
`stdlib_hashmap_wrappers`, and `stdlib_hashmaps` corresponding to the
files: `stdlib_hashmap_wrappers.f90`, and `stdlib_hashmaps.f90`

The module `stdlib_hashmap_wrappers` provides types and procedures for
use by `stdlib_hashmaps`. It provides an
interface to the 32 bit hash functions of the Standard Library module,
`stdlib_hash_32bit`, and provides wrappers to some of the
hash functions so that they no longer need to be supplied seeds. It
also defines two data types used to store information in the hash
maps, the `key_type` and the `other_type`. The `key_type` is used to
define keys that, in turn, are used to identify the data entered into
a hash map. The `other_type` is intended to contain the other data
associated with the key.

The module `stdlib_hashmaps` defines the API for a parent datatype,
`hashmap_type` and two extensions of that hash map type:
`chaining_hashmap_type` and `open_hashmap_type`.

The `hashmap_type` defines the Application Programmers
Interface (API) for the procedures used by its two extensions. It
explicitly defines five non-overridable procedures. It also defines
the interfaces for eleven deferred procedures. It does not define the
finalization routines for the two extension types, or one routine
provided by the `open_hashmap_type`.

The `chaining_hashmap_type` uses separate chaining with linked
lists to deal with hash index collisions. In separate chaining the
colliding indices are handled by using linked lists with their roots
at the hash index. The `chaining_hashmap_type` procedures are
implemented in the module `stdlib_hashmap_chaining` corresponding
to the file, `stdlib_hashmap_chaining.f90`.

The `open_hashmap_type`
uses linear open addressing to deal with hash index collisions. In
linear open addressing the colliding indices are
handled by searching from the initial hash index in increasing
steps of one (modulo the hash map size) for an open map slot.
The `open_hashmap_type` procedures are implemented in the submodule
`stdlib_hashmap_open` corresponding to the file
`stdlib_hashmap_open.f90`.

The maps use powers of two for their slot sizes, so that the function,
`fibonacci_hash`, can 
be used to map the hash codes to indices in the map. This is
expected to be more efficient than prime number mapping using a
modulo operation, and reduces the requirement that the hash
function need to do a good job randomizing its lower order bits.
They do require a good randomizing hash method for good performance.
Both adjust the map size to reduce collisions, based on 
the ratio of the number of hash map probes to the number of subroutine 
calls.
Wile the maps make extensive use of pointers internally, a private
finalization subroutine avoids memory leaks.
The maps can take entry keys of type `key_type`, and other data of the
type `other_type`.
The maps allow the addition, removal, and lookup of entries, and the
inclusion of data in addition to the entry key.

## The `stdlib_hashmap_wrappers` module

The `stdlib_hashmap_wrappers` module provides data types to
represent keys and associated data stored in a module, but is also, a
wrapper for the `stdlib_hash_32bit` module. It allows
direct access to the `stdlib_hash_32bit` procedures:
`fibonacci_hash`, `fnv_1_hasher`, `fnv_1a_hasher`; and provides
wrapper functions, `seeded_nmhash32_hasher`,
`seeded_nmhash32x_hasher`, and `seeded_water_hasher` to the hash
functions: `nmhash32`, `nmhash32x`, and `water_hash`, respectively. It
defines an interface, `hasher_fun`, compatible with the hash functions
that take a `non-scalar key`. It defines one integer constant used
as a kind value,`int_hash`. It also defines two types, `key_type` and
`other_type`, and associated procedures, for storing and manipulating
keys and their associated data.

### The `stdlib_hashmap_wrappers`'s constant, `int_hash`

The constant `int_hash` is used to define the integer kind value for
the returned hash codes and variables used to access them. It
currently is imported from `stdlib_hash_32bit` where it has the
value, `int32`. 

### The `stdlib_hashmap_wrappers`' module's derived types

The `stdlib_hashmap_wrappers` module defines two derived types:
`key_type`, and `other_type`. The `key_type` is intended to be used
for the search keys of hash tables.  The `other_type` is intended to
store additional data associated with a key. Both types are
opaque. Their current representations are as follows

```fortran
    type :: key_type
        private
        integer(int8), allocatable :: value(:)
    end type key_type

    type :: other_type
        private
        class(*), allocatable :: value
    end type other_type
```

The module also defines six procedures for those types: `copy_key`,
`copy_other`, `equal_keys`, `free_key`, `free_other`, `get`, and
`set`, and one operator, `==`,
for use by the hash maps to manipulate or inquire of components of
those types.

### Table of `stdlib_hashmap_wrappers` procedures

The  `stdlib_hashmap_wrappers` module provides procedures in
several categories: procedures to manipulate data of the `key_type`;
procedures to manipulate data of the `other_type`, and 32 bit hash
functions for keys. The procedures in each category are listed
below. It also provides an operator to compare two key type values for
equality. 

Procedures to manipulate `key_type` data:

* `copy_key( key_in, key_out )` - Copies the contents of the key,
  `key_in`, to contents of the key, `key_out`.

* `get( key, value )` - extracts the contents of `key` into `value`,
  an `int8` array or character string.

* `free_key( key )` - frees the memory in `key`.

* `set( key, value )` - sets the content of `key` to `value`.

Procedures to manipulate `other_type` data:

* `copy_other( other_in, other_out )` - Copies the contents of the
  other data, `other_in`, to the contents of the other data,
  `other_out`.

* `get( other, value )` - extracts the contents of `other` into the
  `class(*)` variable `value`.

* `set( other, value )` - sets the content of `other` to the `class(*)`
  variable `value`. 

* `free_other( other )` - frees the memory in `other`.

Procedures to hash keys to 32 bit integers:

* `fnv_1_hasher( key )` - hashes a `key` using the FNV-1 algorithm.

* `fnv_1a_hasher( key )` - hashes a `key` using the FNV-1a algorithm.

* `seeded_nmhash32_hasher( key )` - hashes a `key` using the nmhash32
  algorithm.

* `seeded_nmhash32x_hasher( key )` - hashes a `key` using the nmhash32x
  algorithm.

* `seeded_water_hasher( key )` - hashes a `key` using the waterhash
  algorithm.

Operator to compare two `key_type` values for equality

* `key1 == key2` - compares `key1` with `key2` for equality

### Specifications of the `stdlib_hashmap_wrappers` procedures

#### `copy_key` - Returns a copy of the key

##### Status

Experimental

##### Description

Returns a copy of an input of type `key_type`.

##### Syntax

`call [[stdlib_hashmap_wrappers:copy_key]]( old_key, new_key )`

##### Class

Subroutine.

##### Arguments

`old_key`: shall be a scalar expression of type `key_type`. It
is an `intent(in)` argument.

`new_key`: shall be a scalar variable of type `key_type`. It
is an `intent(out)` argument.

##### Example

```fortran
<<<<<<< HEAD
{!test/example/hashmaps/example_hashmaps_copy_key.f90!}
=======
    program demo_copy_key
      use stdlib_hashmap_wrappers, only: &
          copy_key, operator(==), key_type, set
      use iso_fortran_env, only: int8
      implicit none
      integer(int8) :: i, value(15)
      type(key_type) :: old_key, new_key
      value = [(i, i = 1, 15)]
      call set( old_key, value )
      call copy_key( old_key, new_key )
      print *, "old_key == new_key = ", old_key == new_key
    end program demo_copy_key
>>>>>>> 78a680a8
```

#### `copy_other` - Returns a copy of the other data

##### Status

Experimental

##### Description

Returns a copy of an input of type `other_type`.

##### Syntax

`call [[stdlib_hashmap_wrappers:copy_other]]( other_in, other_out )`

##### Class

Subroutine.

##### Arguments

`other_in`: shall be a scalar expression of type `other_type`. It
is an `intent(in)` argument.

`other_out`: shall be a scalar variable of type `other_type`. It
is an `intent(out)` argument.

##### Example

```fortran
<<<<<<< HEAD
{!test/example/hashmaps/example_hashmaps_copy_other.f90!}
=======
    program demo_copy_other
      use stdlib_hashmap_wrappers, only: copy_other, other_type
      use iso_fortran_env, only: int8
      implicit none
      type(other_type) :: other_in, other_out
      integer(int8) :: i
      type dummy_type
          integer(int8) :: value(15)
      end type
      type(dummy_type) :: dummy_val
      do i = 1, 15
          dummy_val % value1(i) = i
      end do
      allocate(other_in % value, source=dummy_val)
      call copy_other( other_in, other_out )
      select type(out => other_out % value)
	  type is (dummy_type)
          print *, "other_in == other_out = ", &
            all( dummy_val % value == out % value )
      end select
    end program demo_copy_other
>>>>>>> 78a680a8
```


#### `fibonacci_hash` - maps an integer to a smaller number of bits

##### Status

Experimental

##### Description

`fibonacci_hash` is just a re-export of the function of the same name
implemented in
[`stdlib_hash_32bit`](https://stdlib.fortran-lang.org/page/spec/stdlib_hash_functions.html#fibonacci_hash-maps-an-integer-to-a-smaller-number-of-bits).
It reduces the value of a 32 bit integer to a smaller number of bits.


#### `fnv_1_hasher`- calculates a hash code from a key

##### Status

Experimental

##### Description

Calculates a 32 bit hash code from an input of type `key_type`.

##### Syntax

`code = [[stdlib_hashmap_wrappers:fnv_1_hasher]]( key )`

##### Class

Pure function

##### Argument

`key`: Shall be a scalar expression of type `key_type`.
It is an `intent(in)` argument.

##### Result character

The result is a scalar integer of kind `int32`.

##### Result value

The result is a hash code created using the FNV-1 algorithm.

##### Note

`fnv_1_hasher` is an implementation of the original FNV-1 hash code of
Glenn Fowler, Landon Curt Noll, and Phong Vo.
This code is relatively fast on short keys, and is small enough that
it will often be retained in the instruction cache if hashing is
intermittent.
As a result it should give good performance for typical hash map
applications.
This code does not pass any of the SMHasher tests, but the resulting
degradation in performance due to its larger number of collisions is
expected to be minor compared to its faster hashing rate.


##### Example

```fortran
{!test/example/hashmaps/example_hashmaps_fnv_1_hasher.f90!}
```


#### `fnv_1a_hasher`- calculates a hash code from a key

##### Status

Experimental

##### Description

Calculates a 32 bit hash code from an input of type `key_type`.

##### Syntax

`code = [[stdlib_hashmap_wrappers:fnv_1a_hasher]]( key )`

##### Class

Pure function

##### Argument

`key`: Shall be a scalar expression of type `key_type`.
It is an `intent(in)` argument.

##### Result character

The result is a scalar integer of kind `int32`.

##### Result value

The result is a hash code created using the FNV-1a algorithm.

##### Note

`fnv_1a_hasher` is an implementation of the original FNV-1A hash code
of Glenn Fowler, Landon Curt Noll, and Phong Vo.
This code is relatively fast on short keys, and is small enough that
it will often be retained in the instruction cache if hashing is
intermittent.
As a result it should give good performance for typical hash map
applications.
This code does not pass any of the SMHasher tests, but the resulting
degradation in performance due to its larger number of collisions is
expected to be minor compared to its faster hashing rate.


##### Example

```fortran
{!test/example/hashmaps/example_hashmaps_fnv_1a_hasher.f90!}
```

#### `free_key` - frees the memory associated with a key

##### Status

Experimental

##### Description

Deallocates the memory associated with a variable of type
`key_type`.

##### Syntax

`call [[stdlib_hashmap_wrappers:free_key]]( key )`

##### Class

Subroutine.

##### Argument

`key`: shall be a scalar variable of type `key_type`. It
is an `intent(out)` argument.

##### Example

```fortran
{!test/example/hashmaps/example_hashmaps_free_key.f90!}
```

#### `free_other` - frees the memory associated with other data

##### Status

Experimental

##### Description

Deallocates the memory associated with a variable of type
`other_type`.

##### Syntax

`call [[stdlib_hashmap_wrappers:free_other]]( other )`

##### Class

Subroutine.

##### Argument

`other`: shall be a scalar variable of type `other_type`. It
is an `intent(out)` argument.

##### Example

```fortran
<<<<<<< HEAD
{!test/example/hashmaps/example_hashmaps_free_other.f90!}
=======
    program demo_free_other
      use stdlib_hashmap_wrappers, only: &
          copy_other, free_other, other_type
      use iso_fortran_env, only: int8
      implicit none
      type dummy_type
          integer(int8) :: value(15)
      end type dummy_type
      type(dummy_type) :: dummy_val
      type(other_type), allocatable :: other_in, other_out
      integer(int8) :: i
      do i=1, 15
          dummy_val % value(i) = i
      end do
      allocate(other_in % value, source=dummy_val)
      call copy_other( other_in, other_out )
      call free_other( other_out )
    end program demo_free_other
>>>>>>> 78a680a8
```


#### `get` - extracts the data from a derived type

##### Status

Experimental

##### Description

Extracts the data from a `key_type` or `other_type` and stores it
in the variable `value`.

##### Syntax

`call [[stdlib_hashmap_wrappers:get]]( key, value )`

or

`call [[stdlib_hashmap_wrappers:get]]( other, value )`

##### Class

Subroutine.

##### Argument

`key`: shall be a scalar expression of type `key_type`. It
is an `intent(in)` argument.

`other`: shall be a scalar expression of type `other_type`. It
is an `intent(in)` argument.

`value`: if the the first argument is of `key_type` `value` shall be
an allocatable default character string variable, or 
an allocatable vector variable of type integer and kind `int8`,
otherwise the first argument is of `other_type` and `value` shall be
an allocatable of `class(*)`. It is an `intent(out)` argument.

##### Example

```fortran
<<<<<<< HEAD
{!test/example/hashmaps/example_hashmaps_get.f90!}
=======
    program demo_get
      use stdlib_hashmap_wrappers, only: &
          get, key_type, set
      use iso_fortran_env, only: int8
      implicit none
      integer(int8), allocatable :: value(:), result(:)
      type(key_type) :: key
      integer(int8) :: i
      allocate( value(1:15) )
      do i=1, 15
        value(i) = i
      end do
      call set( key, value )
      call get( key, result )
      print *, 'RESULT == VALUE = ', all( value == result )
    end program demo_get
>>>>>>> 78a680a8
```


#### `hasher_fun`- serves as a function prototype.

##### Status

Experimental

##### Description

Serves as a prototype for hashing functions with a single, `key`,
argument of type `key_type` returning an `int32` hash value.

##### Syntax

`type([[stdlib_hashmap_wrappers:hasher_fun]]), pointer :: fun_pointer`

##### Class

Pure function prototype

##### Argument

`key`: Shall be a rank one array expression of type `integer(int8)`.
It is an `intent(in)` argument.

##### Result character

The result is a scalar integer of kind `int32`.

##### Result value

The result is a hash code.

##### Note

`hasher_fun` is a prototype for defining dummy arguments and function
pointers intended for use as a hash function for the hash maps.

##### Example

```fortran
{!test/example/hashmaps/example_hashmaps_hasher_fun.f90!}
```

#### `operator(==)` - Compares two keys for equality 

##### Status 

Experimental 

##### Description 

Returns `.true.` if two keys are equal, and `.false.` otherwise. 

##### Syntax 

`test = key1 == key2`

##### Class 

Pure operator. 

##### Arguments 

`key1`: shall be a scalar expression of type `key_type`. It 
is an `intent(in)` argument. 

`key2`: shall be a scalar expression of type `key_type`. It 
is an `intent(in)` argument. 

##### Result character 

The result is a value of type default `logical`. 

##### Result value 

The result is `.true.` if the keys are equal, otherwise `.falss.`. 

##### Example 

```fortran 
{!test/example/hashmaps/example_hashmaps_equal_keys.f90!}
```

#### `seeded_nmhash32_hasher`- calculates a hash code from a key

##### Status

Experimental

##### Description

Calculates a 32 bit hash code from an input of type `key_type`.

##### Syntax

`code = [[stdlib_hashmap_wrappers:seeded_nmhash32_hasher]]( key )`

##### Class

Pure function

##### Argument

`key`: Shall be a scalar expression of type `key_type`.
It is an `intent(in)` argument.

##### Result character

The result is a scalar integer of kind `int32`.

##### Result value

The result is a hash code created using the `nmhash32` algorithm.

##### Note

`seeded_nmhash32_hasher` is a wrapper to the `NMHASH32_HASH` of the
module `stdlib_hash_32bit`, which supplies a fixed seed
to the wrapped function. `NMHASH32` is an implementation of the
`nmhash32` hash code of James Z. M. Gao.
This code has good, but not great, performance on long keys, poorer
performance on short keys.
As a result it should give fair performance for typical hash map
applications.
This code passes the SMHasher tests.


##### Example

```fortran
{!test/example/hashmaps/example_hashmaps_seeded_nmhash32_hasher.f90!}
```

#### `seeded_nmhash32x_hasher`- calculates a hash code from a key

##### Status

Experimental

##### Description

Calculates a 32 bit hash code from an input of type `key_type`.

##### Syntax

`code = [[stdlib_hashmap_wrappers:seeded_nmhash32x_hasher]]( key )`

##### Class

Pure function

##### Argument

`key`: Shall be a scalar expression of type `key_type`.
It is an `intent(in)` argument.

##### Result character

The result is a scalar integer of kind `int32`.

##### Result value

The result is a hash code created using the `nmhash32x` algorithm.

##### Note

`seeded_nmhash32x_hasher` is a wrapper to the `nmhash32x_hash` of the
module `stdlib_hash_32bit`, which supplies a fixed seed
to the wrapped function. `nmhash32x` is an implementation of the
`nmhash32x` hash code of James Z. M. Gao.
This code has good, but not great, performance on long keys, poorer
performance on short keys.
As a result it should give fair performance for typical hash map
applications.
This code passes the SMHasher tests.

##### Example

```fortran
{!test/example/hashmaps/example_hashmaps_seeded_nmhash32x_hasher.f90!}
```

#### `seeded_water_hasher`- calculates a hash code from a key

##### Status

Experimental

##### Description

Calculates a 32 bit hash code from an input of type `key_type`.

##### Syntax

`code = [[stdlib_hashmap_wrappers:seeded_water_hasher]]( key )`

##### Class

Pure function

##### Argument

`key`: Shall be a scalar expression of type `key_type`.
It is an `intent(in)` argument.

##### Result character

The result is a scalar integer of kind `int32`.

##### Result value

The result is a hash code created using the `waterhash` algorithm.

##### Note

`seeded_water_hasher` is a wrapper to the `water_hash` of the
module `stdlib_hash_32bit`, which supplies a fixed seed
to the wrapped function. `water_hash` is an implementation of the
`waterhash` hash code of Tommy Ettinger.
This code has excellent performance on long keys, and good performance
on short keys.
As a result it should give reasonable performance for typical hash
table applications.
This code passes the SMHasher tests.


##### Example

```fortran
{!test/example/hashmaps/example_hashmaps_seeded_water_hasher.f90!}
```


#### `set` - places the data in a derived type

##### Status

Experimental

##### Description

Places the data from `value` in a `key_type` or an `other_type`.

##### Syntax

`call [[stdlib_hashmap_wrappers:set]]( key, value )`

or

`call [[stdlib_hashmap_wrappers:set]]( other, value )`


##### Class

Subroutine.

##### Argument

`key`: shall be a scalar variable of type `key_type`. It
is an `intent(out)` argument.

`other`: shall be a scalar variable of type `other_type`. It
is an `intent(out)` argument.

`value`: if the first argument is `key` `value` shall be a default
character string scalar expression, or a vector expression of type integer
and kind `int8`, while for a first argument of type `other` `value`
shall be of type `class(*)`. It is an `intent(in)` argument.

##### Note

Values of types other than a scalar default character or an
`int8` vector can be used as the basis of a `key` by transferring the
value to an `int8` vector.

##### Example

```fortran
<<<<<<< HEAD
{!test/example/hashmaps/example_hashmaps_set.f90!}
=======
    program demo_set
      use stdlib_hashmap_wrappers, only: &
          get, key_type, set
      use iso_fortran_env, only: int8
      implicit none
      integer(int8), allocatable :: value(:), result(:)
      type(key_type) :: key
      integer(int8) :: i
      allocate( value(1:15) )
      do i=1, 15
        value(i) = i
      end do
      call set( key, value )
      call get( key, result )
      print *, 'RESULT == VALUE = ', all( value == result )
    end program demo_set
>>>>>>> 78a680a8
```


## The `stdlib_hashmaps` module

The `stdlib_hashmaps` module defines three public data types,
associated procedures and constants that implement two simple hash map
types using separate chaining hashing and open addressing hashing. The
derived type `hashmap_type` is the parent type to its two
extensions: `chaining_hashmap_type` and `open_hashmap_type`.
The extension types provide 
procedures to manipulate the structure of a hash map object:
`init`, `map_entry`, `rehash`, `remove`, and
`set_other_data`. They also provide procedures to inquire about
entries in the hash map: `get_other_data`, and
`key_test`. Finally they provide procedures to inquire about the
overall structure and performance of the hash map object:`calls`,
`entries`, `get_other_data`, `loading`, `slots`, and
`total_depth`. The module also defines a number of public constants:
`probe_factor`, `load_factor`, `map_probe_factor`, `default_bits`,
`max_bits`, `int_calls`, `int_depth`, `int_index`,
`int_probes`, `success`, `alloc_fault`, and `array_size_error`.

### The `stdlib_hashmaps` module's public constants

The module defines several categories of public constants. Some are
used to parameterize the empirical slot expansion code. Others
parameterize the slots table size. Some are used to define
integer kind values for different applications. Finally, some are used
to report errors or success.

The constants `probe_factor`, and `map_probe_factor` are used to
parameterize the slot expansion code used to determine when in a
in a procedure call the number 
of slots need to be increased to decrease the search path for an
entry. The constant `probe_factor` is used to determine when
the ratio of the number of map probes to map calls is too large and 
the slots need expansion. The constant `map_probe_factor` is used to
determine when inserting a new entry the ratio of the number of map
probes to map calls is too large and the slots need expansion.

The constants `default_bits`, and
`max_bits` are used to parameterize the table's slots size. The
`default_bits` constant defines the default initial number of slots
with a current value of 6 resulting in an initial `2**6 == 64`
slots. This may optionally be overridden on hash map creation. The
`max_bits` parameter sets the maximum table size as `2**max_bits` with
a default value for `max_bits` of 30. The table will not work for a
slots size greater than `2**30`.

The constants `int_calls`, `int_depth`, `int_index`, and `int_probes`
are used to define integer kind values for various contexts. The
number of calls are reported and stored in entities of kind
`int_calls`. Currently `int_calls` has the value of `int64`. The
total depth, the number of inquiries needed to access all elements
of the table, is reported and stored in entities of kind
`int_depth`. Currently `int_depth` has the value of `int64`. The
number of entries in the table, is reported and stored in entities of
kind `int_index`. Currently `int_index` has the value of `int32`.
The number of probes, hash map enquiries, are reported and stored in
entities of kind `int_probes`. Currently `int_probes` has the value of
`int64`.

The constant `load_factor` is only used by the `open_hashmap_type`. It
specifies the maximum fraction of the available slots that may be
filled before expansion occurs. The current `load_factor = 0.5625` so
the current implementation of `open_hashmap_type` can only hold a
little more than `2**29` entries.

Finally the error codes `success`, `alloc_fault`, and
`array_size_error` are used to report the error status of certain
procedure calls. The `succes` code indicates that no problems were
found. The `alloc_fault` code indicates that a memory allocation
failed. Finally the `array_size_error` indicates that on table
creation `slots_bits` is less than `default_bits` or
greater than `max_bits`.

### The `stdlib_hashmaps` module's derived types

The `stdlib_hashmaps` module defines three public derived types and
seven private types used in the implementation of the public
types. The public types are the abstract `hashmap_type` and its
extensions: `chaining_hashmap_type` and `open_hashmap_type`. The three
private derived types, `chaining_map_entry_type`,
`chaining_map_entry_ptr`, and `chaining_map_entry_pool` are used in
the implementation of the `chaining_hashmap_type` public type. The
four private derived types, `open_map_entry_type`,
`open_map_entry_list`, `open_map_entry_ptr`, and `open_map_entry_pool`
are used in the implementation of the `open_hashmap_type` public
type. Each of these types are described below. 

#### The `hashmap_type` abstract type

The `hashmap_type` abstract type serves as the parent type for the two
types `chaining_hashmap_type` and `open_hashmap_type`. It defines
seven private components:

* `call_count` - the number of procedure calls on the map;

* `nbits` - the number of bits used to address the slots; 

* `num_entries` - the number of entries in the map;

* `num_free` - the number of entries in the free list of removed 
  entries;

* `probe_count` - the number of map probes since the last resizing or
  initialization;

* `total_probes` - the number of probes of the map up to the last
  resizing or initialization; and

* `hasher` - a pointer to the hash function used by the map.

It also defines five non-overridable procedures:

* `calls` - returns the number of procedure calls on the map;

* `entries` - returns the number of entries in the map;

* `map_probes` - returns the number of map probes since
  initialization;

* `num_slots` - returns the number of slots in the map; and

* `slots_bits` - returns the number of bits used to address the slots;
and eleven deferred procedures:

* `get_other_data` - gets the other map data associated with the key;

* `init` - initializes the hash map;

* `key_test` - returns a logical flag indicating whether the key is 
  defined in the map. 

* `loading` - returns the ratio of the number of entries to the number
  of slots;

* `map_entry` - inserts a key and its other associated data into the
  map;

* `rehash` - rehashes the map with the provided hash function;

* `remove` - removes the entry associated wit the key;

* `set_other_data` - replaces the other data associated with the key;

* `total_depth` - returns the number of probes needed to address all
  the entries in the map;

The type's definition is below:

```fortran
    type, abstract :: hashmap_type
        private
        integer(int_calls) :: call_count = 0
        integer(int_calls) :: probe_count = 0
        integer(int_calls) :: total_probes = 0
        integer(int_index) :: num_entries = 0
        integer(int_index) :: num_free = 0
        integer(int32)     :: nbits = default_bits
        procedure(hasher_fun), pointer, nopass :: hasher => fnv_1_hasher
    contains
        procedure, non_overridable, pass(map) :: calls
        procedure, non_overridable, pass(map) :: entries
        procedure, non_overridable, pass(map) :: map_probes
        procedure, non_overridable, pass(map) :: slots_bits
        procedure, non_overridable, pass(map) :: num_slots
        procedure(get_other), deferred, pass(map)    :: get_other_data
        procedure(init_map), deferred, pass(map)     :: init
        procedure(key_test), deferred, pass(map)     :: key_test 
        procedure(loading), deferred, pass(map)      :: loading
        procedure(map_entry), deferred, pass(map)    :: map_entry
        procedure(rehash_map), deferred, pass(map)   :: rehash
        procedure(remove_entry), deferred, pass(map) :: remove
        procedure(set_other), deferred, pass(map)    :: set_other_data
        procedure(total_depth), deferred, pass(map)  :: total_depth
    end type hashmap_type
```


#### The `chaining_map_entry_type` derived type

Entities of the type `chaining_map_entry_type` are used to define
a linked list structure that stores the
key, its other data, the hash of the key, and the resulting index into
the inverse table. The type's definition is below:

```fortran
    type :: chaining_map_entry_type  ! Chaining hash map entry type
        private
        integer(int_hash)   :: hash_val ! Full hash value
        type(key_type)      :: key ! The entry's key
        type(other_type)    :: other ! Other entry data
        integer(int_index)  :: index ! Index into inverse table
        type(chaining_map_entry_type), pointer :: &
            next => null() ! Next bucket
    end type chaining_map_entry_type
```
Currently the `int_hash` and `int_index` have the value of `int32`.

#### The `chaining_map_entry_ptr` derived type

The type `chaining_map_entry_ptr` is used to define the elements of
the hash map that are either empty or link to the linked lists
containing the elements of the table. The type's definition is below:

```fortran
    type chaining_map_entry_ptr ! Wrapper for a pointer to a chaining
                                ! map entry type object
        type(chaining_map_entry_type), pointer :: target => null()
    end type chaining_map_entry_ptr
```

#### The `chaining_map_entry_pool` derived type

The type `chaining_map_entry_pool` is used to implement a pool of
allocated `chaining_map_entry_type` elements to save on allocation
costs. The type's definition is below: 

```fortran
    type :: chaining_map_entry_pool
    ! Type implementing a pool of allocated
    ! `chaining_map_entry_type` objects
        private
    ! Index of next bucket
        integer(int_index)                          :: next = 0
        type(chaining_map_entry_type), allocatable :: more_map_entries(:)
        type(chaining_map_entry_pool), pointer      :: lastpool => null()
    end type chaining_map_entry_pool
```


#### The `chaining_hashmap_type` derived type

The `chaining_hashmap_type` derived type extends the `hashmap_type` to
implements a separate chaining hash map. In addition to the components
of the `hashmap_type` it provides the four components:

* `cache` - a pool of `chaining_map_entry_pool` objects used to reduce
allocation costs;

* `free_list` - a free list of map entries;

* `inverse` - an array of `chaining_map_entry_ptr` bucket lists
(inverses) storing entries at fixed locations once
entered; and

* `slots` - an array of bucket lists serving as the hash map.

It also implements all of the deferred procedures of the
`hashmap_type` and a finalizer for its maps. The type's definition is
as follows:

```fortran
    type, extends(hashmap_type) :: chaining_hashmap_type
        private
        type(chaining_map_entry_pool), pointer    :: cache => null() 
        type(chaining_map_entry_type), pointer    :: free_list => null() 
        type(chaining_map_entry_ptr), allocatable :: inverse(:) 
        type(chaining_map_entry_ptr), allocatable :: slots(:)
    contains
        procedure :: get_other_data => get_other_chaining_data
        procedure :: init => init_chaining_map
        procedure :: key => chaining_key_test 
        procedure :: loading => chaining_loading
        procedure :: map_entry => map_chain_entry
        procedure :: rehash => rehash_chaining_map
        procedure :: remove => remove_chaining_entry
        procedure :: set_other_data => set_other_chaining_data
        procedure :: total_depth => total_chaining_depth
        final     :: free_chaining_map
    end type chaining_hashmap_type
```

#### The `open_map_entry_type` derived type

Entities of the type `open_map_entry_type` are used to define
a linked list structure that stores the
key, its other data, the hash of the key, and the resulting index into
the inverse table. The type's definition is below:

```fortran
    type :: open_map_entry_type  ! Open hash map entry type
        private
        integer(int_hash)  :: hash_val ! Full hash value
        type(key_type)     :: key ! The entry's key
        type(other_type)   :: other ! Other entry data
        integer(int_index) :: index ! Index into inverse table
    end type open_map_entry_type
```

Currently `int_hash` and `int_index` have the value of `int32`.

#### The `open_map_entry_ptr` derived type

The type `open_map_entry_ptr` is used to define the elements of
the hash map that are either empty or link to the linked lists
containing the elements of the table. The type's definition is below:

```fortran
    type open_map_entry_ptr ! Wrapper for a pointer to a open
                            ! map entry type object
        type(open_map_entry_type), pointer :: target => null()
    end type open_map_entry_ptr
```

#### The `open_hashmap_type` derived type

The `open_hashmap_type` derived type extends the `hashmap_type` to
implement an open addressing hash map. In addition to the components
of the `hashmap_type` it provides the four components:

* `cache` - a pool of `open_map_entry_pool` objects used to reduce
allocation costs;

* `free_list` - a free list of map entries;

* `index_mask` - an `and` mask used in linear addressing;

* `inverse` - an array of `open_map_entry_ptr` bucket lists
(inverses) storing entries at fixed locations once
entered; and

* `slots` - an array of bucket lists serving as the hash map.

It also implements all of the deferred procedures of the
`hashmap_type` and a finalizer for its maps. The type's definition is
as follows:

```fortran
    type, extends(hashmap_type) :: open_hashmap_type 
        private 
        integer(int_index) :: index_mask = 2_int_index**default_bits-1
        type(open_map_entry_pool), pointer    :: cache => null()
        type(open_map_entry_list), pointer    :: free_list => null() 
        type(open_map_entry_ptr), allocatable :: inverse(:)
        integer(int_index), allocatable       :: slots(:) 
    contains
        procedure :: get_other_data => get_other_open_data
        procedure :: init => init_open_map
        procedure :: key_test => open_key_test 
        procedure :: loading => open_loading
        procedure :: map_entry => map_open_entry
        procedure :: rehash => rehash_open_map
        procedure :: remove => remove_open_entry
        procedure :: set_other_data => set_other_open_data
        procedure :: total_depth => total_open_depth
        final     :: free_open_map
    end type open_hashmap_type
```

### Table of `stdlib_hashmap` procedures

The `stdlib_hashmap` module provides procedures in
several categories: a procedure to initialize the map; a procedure to
modify the structure of a map; procedures to modify the content of a
map; procedures to report on the content of a map; and procedures
to report on the structure of the map. The procedures in each category
are listed below.

Procedure to initialize a chaining hash map:

* `map % init( hasher[, slots_bits, status] )` - Routine
  to initialize a chaining hash map.

Procedure to modify the structure of a map:

* `map % rehash( hasher )` - Routine to change the hash function
  for a map.

Procedures to modify the content of a map:

* `map % map_entry( key, other, conflict )` - Inserts an entry into the
  hash map.

* `map % remove( key, existed )` - Remove the entry, if any,
  associated with the `key`.

* `map % set_other_data( key, other, exists )` - Change the other data
  associated with the entry.

Procedures to report the content of a map:

* `map % get_other_data( key, other, exists )` - Returns the other data
  associated with the `key`;

* `map % key_test( key, present)` - Returns a flag indicating whether
  the `key` is present in the map.

Procedures to report on the structure of the map:

* `map % calls()` - the number of subroutine calls on the hash map.

* `map % entries()`- the number of entries in a hash map.

* `map % loading()` - the number of entries relative to the number of
  slots in a hash map.

* `map % map_probes()` - the total number of table probes on a hash
  map.

* `map % slots()` - Returns the number of allocated slots in a hash
  map.

* `map % total_depth()` - Returns the total number of one's based
offsets of slot entries from their slot index


### Specifications of the `stdlib_hashmaps` procedures

#### `calls` - Returns the number of calls on the hash map

##### Status

Experimental

##### Description

Returns the number of procedure calls on a hash map.

##### Syntax

`value = map % [[hashmap_type(type):calls(bound)]]()`

##### Class

Pure function

##### Argument

`map` (pass) - shall be an expression of class `hashmap_type`.
It is an `intent(in)` argument.

##### Result character

The result will be an integer of kind `int_calls`.

##### Result value

The result will be the number of procedure calls on the hash map.

##### Example

```fortran
<<<<<<< HEAD
{!test/example/hashmaps/example_hashmaps_calls.f90!}
=======
    program demo_calls
      use stdlib_hashmaps, only: chaining_hashmap_type, int_calls
      use stdlib_hashmap_wrappers, only: fnv_1_hasher
      implicit none
      type(chaining_hashmap_type) :: map
      integer(int_calls) :: initial_calls
      call map % init( fnv_1_hasher )
      initial_calls = map % calls()
      print *, "INITIAL_CALLS =  ", initial_calls
    end program demo_calls
>>>>>>> 78a680a8
```


#### `entries` - Returns the number of entries in the hash map

##### Status

Experimental

##### Description

Returns the number of entries in a hash map.

##### Syntax

`value = map % [[hashmap_type(type):entries(bound)]]()`

##### Class

Pure function

##### Argument

`map` (pass)  - shall be an expression of class `hashmap_type`.
It is an `intent(in)` argument.

##### Result character

The result will be an integer of kind `int_index`.

##### Result value

The result will be the number of entries in the hash map.

##### Example

```fortran
{!test/example/hashmaps/example_hashmaps_entries.f90!}
```


#### `get_other_data` - Returns other data associated with the `key`

##### Status

Experimental

##### Description

Returns the other data associated with the `key`,

##### Syntax

`value = map % [[hashmap_type(type):get_other_data(bound)]]( key, other [, exists] )`

##### Class

Subroutine

##### Arguments

`map` (pass): shall be a scalar variable of class
  `chaining_hashmap_type` or `open_hashmap_type`. It is an
  `intent(inout)` argument. It will be 
  the hash map used to store and access the other data.

`key`: shall be a scalar expression of type `key_type`. It
  is an `intent(in)` argument.

`other`: shall be a variable of type `other_data`.
  It is an `intent(out)` argument. It is the other data associated
  with the `key`.

`exists` (optional): shall be a variable of type logical. It is an
`intent(out)` argument. If `.true.` an entry with the given `key`
exists in the map and `other` is defined. If `.false.` `other` is
undefined.

##### Example

 The following is an example of the retrieval of other data
  associated with a `key`:


```fortran
<<<<<<< HEAD
{!test/example/hashmaps/example_hashmaps_get_other_data.f90!}
=======
    program demo_get_other_data
        use, intrinsic:: iso_fortran_env, only: &
            int8
        use stdlib_hashmaps, only: chaining_hashmap_type, int_index
        use stdlib_hashmap_wrappers, only: fnv_1_hasher, key_type, other_type
	    logical                     :: conflict, exists
        type(key_type)              :: key
        type(other_type)            :: other
        type(chaining_hashmap_type) :: map
        type dummy_type
            integer(int8) :: value(4)
        end type dummy_type
		type(dummy_type) :: dummy
        class(*), allocatable :: data
        dummy % value = [ 4_int8, 3_int8, 2_int8, 1_int8 ]
        allocate( data, source=dummy ) 
        call map % init( fnv_1_hasher )
        call set( key, [ 0_int8, 1_int8, 2_int8, 3_int8, 4_int8 ] )
        call set( other, data )
        call map % map_entry( key, other, conflict )
        if ( .not. conflict ) then
            call map % get_other_data( key, other )
        else
            stop 'Key is already present in the map.'
        end if
        call get( other, data )
        select type( data )
        type is (dummy_type)
            print *, 'Other data % value = ', data % value
        class default
            print *, 'Invalid data type in other'
        end select
    end program demo_get_other_data
>>>>>>> 78a680a8
```


#### `init` - initializes a hash map

##### Status

Experimental

##### Description

Initializes a `hashmap_type` object.

##### Syntax

`call map % [[hashmap_type(type):init(bound)]]( hasher [, slots_bits, status ] )`

##### Class

Subroutine

##### Arguments

`map` (pass): shall be a scalar variable of class
  `chaining_hashmap_type` or `open_hashmap_type`. It is an
  `intent(out)` argument. It will 
  be a hash map used to store and access the entries.

`hasher`: shall be a procedure with interface `hash_fun`.
  It is an `intent(in)` argument. It is the procedure to be used to
  generate the hashes for the table from the keys of the entries.

`slots_bits` (optional): shall be a scalar default integer 
  expression. It is an `intent(in)` argument. The initial number of
  slots in the table will be `2**slots_bits`.

* `slots_bits` shall be a positive default integer less than
  `max_bits`, otherwise processing stops with an informative
  error code.

* If `slots_bits` is absent then the effective value for `slots_bits`
  is `default_bits`.

`status` (optional): shall be a scalar integer variable of kind
`int32`. It is an `intent(out)` argument. On return if present it
shall have an error code value.

* If map was successfully initialized then `status` has the value
`success`.

* If allocation of memory for the `map` arrays fails then `status`
has the value `alloc_fault`.

* If `slot_bits < 6` or `slots_bits > max_bits` then `status`
  has the value of `array_size_error`.

* If `status` is absent, but `status` would have a value other than
`success`, then processing stops with an informative stop code.

##### Example

```fortran
<<<<<<< HEAD
{!test/example/hashmaps/example_hashmaps_init.f90!}
=======
    program demo_init
        use stdlib_hashmaps, only: chaining_hashmap_type
        use stdlib_hashmap_wrappers, only: fnv_1_hasher
	implicit none
        type(chaining_hashmap_type) :: map
        call map % init( fnv_1_hasher, slots_bits=10 )
    end program demo_init
>>>>>>> 78a680a8
```


#### `key_test` - indicates whether `key` is present

##### Status

Experimental

##### Description

Returns a logical flag indicating whether `key` is present for an
entry in the map.

##### Syntax

`call map % [[hashmap_type(type):key_test(bound)]]( key, present )`

##### Class

Subroutine.

##### Arguments

`map` (pass): shall be a scalar variable of class
`chaining_hashmap_type` or `open_hashmap_type`. 
It is an `intent(inout)` argument. It is the hash map whose entries
are examined.

`key`: shall be a scalar expression of type `key_type`. It
is an `intent(in)` argument. It is a `key` whose presence in the `map`
is being examined.

`present` (optional): shall be a scalar variable of type default
`logical`. It is an intent(out) argument. It is a logical flag where
`.true.` indicates that an entry with that `key` is present in the
`map` and `.false.` indicates that no such entry is present.

##### Example

```fortran
{!test/example/hashmaps/example_hashmaps_key_test.f90!}
```


#### `loading` - Returns the ratio of entries to slots

##### Status

Experimental

##### Description

Returns the ratio of the number of entries relative to the number of
slots in the hash map.

##### Syntax

`value = map % [[hashmap_type(type):loading(bound)]]( )`

##### Class

Pure function

##### Argument

`map` (pass) - shall be an expression of class `chaining_hashmap_type`
or `open_hashmap_type`. It is an `intent(in)` argument.

##### Result character

The result will be a default real.

##### Result value

The result will be the ratio of the number of entries relative to the
number of slots in the hash map.

##### Example

```fortran
{!test/example/hashmaps/example_hashmaps_loading.f90!}
```

#### `map_entry` - inserts an entry into the hash map

##### Status

Experimental

##### Description

Inserts an entry into the hash map if it is not already present.

##### Syntax

`call map % [[hashmap_type(type):map_entry(bound)]]( key[, other, conflict ] )`


##### Class

Subroutine

##### Arguments

`map` (pass): shall be a scalar variable of class
`chaining_hashmap_type` or `open_hashmap_type`. It
is an `intent(inout)` argument. It is the hash map to receive the
entry.

`key`: shall be a scalar expression of type `key_type`.
  It is an `intent(in)` argument. It is the key for the entry to be
  placed in the table.

`other` (optional): shall be a scalar expression of type `other_type`.
  It is an `intent(in)` argument. If present it is the other data to be
  associated with the `key`.

`conflict` (optional): shall be a scalar variable of type
`logical`. It is an `intent(in)` argument. If present, a `.true.`
value indicates that an entry with the value of `key` already exists
and the entry was not entered into the map, a `.false.` value indicates
that `key` was not present in the map and the entry was added to the
map. 

* If `key` is already present in `map` then the presence of `other` 
is ignored.

##### Example

```fortran
<<<<<<< HEAD
{!test/example/hashmaps/example_hashmaps_map_entry.f90!}
=======
    program demo_map_entry
        use, intrinsic:: iso_fortran_env, only: int8
        use stdlib_hashmaps, only: chaining_hashmap_type
        use stdlib_hashmap_wrappers, only: fnv_1_hasher, key_type, other_type, set
        type(chaining_hashmap_type) :: map
        type(key_type)      :: key
        logical             :: conflict
        type(other_type)    :: other
        class(*), allocatable :: dummy
        allocate( dummy, source=4 )
        call map % init( fnv_1_hasher, slots_bits=10 )
        call set( key, [ 5_int8, 7_int8, 4_int8, 13_int8 ] )
        call set( other, dummy )
        call map % map_entry( key, other, conflict )
        print *, 'CONFLICT = ', conflict
    end program demo_map_entry
>>>>>>> 78a680a8
```

#### `map_probes` - returns the number of hash map probes

##### Status

Experimental

##### Description

Returns the total number of table probes on the hash map.

##### Syntax

`result = map % [[hashmap_type(type):map_probes(bound)]]( )`

##### Class

Pure function

##### Argument

`map` (pass): shall be a scalar expression of class
`hashmap_type`. It is an `intent(in)`
argument. It is the hash map of interest.

##### Result character

The result is a scalar integer of kind `int_probes`.

##### Result value

The result is the number of probes of `map` since initialization or
rehashing. 

##### Example

```fortran
<<<<<<< HEAD
{!test/example/hashmaps/example_hashmaps_probes.f90!}
=======
    program demo_probes
      use stdlib_hashmaps, only: chaining_hashmap_type, int_index
      use stdlib_hashmap_wrappers: fnv_1_hasher
      implicit none
      type(chaining_hashmap_type) :: map
      real :: nprobes
      call map % init( fnv_1_hasher )
      nprobes = map % map_probes()
      print *, "Initial probes =  ", nprobes
    end program demo_probes
>>>>>>> 78a680a8
```

#### `num_slots` - returns the number of hash map slots.

##### Status

Experimental

##### Description

Returns the total number of slots on a hash map

##### Syntax

`result = map % [[hashmap_type(type):num_slots(bound)]]( )`

##### Class

Pure function

##### Argument

`map`: shall be a scalar expression of class
`hashmap_type`. It is an `intent(in)` argument. It is the
hash map of interest.

##### Result character

The result is a scalar integer of kind `int_index`.

##### Result value

The result is the number of slots in `map`.

##### Example

```fortran
<<<<<<< HEAD
{!test/example/hashmaps/example_hashmaps_num_slots.f90!}
=======
    program demo_num_slots
      use stdlib_hashmaps, only: chaining_hashmap_type, int_index
      use stdlib_hashmap_wrappers, only: fnv_1_hasher
      implicit none
      type(chaining_hashmap_type) :: map
      integer(int_index) :: initial_slots
      call map % init( fnv_1_hasher )
      initial_slots = map % num_slots ()
      print *, "Initial slots =  ", initial_slots
    end program demo_num_slots
>>>>>>> 78a680a8
```


#### `rehash` - changes the hashing function

##### Status

Experimental

##### Description

Changes the hashing function for the map entries to that of `hasher`.

##### Syntax

`call map % [[hashmap_type(type):rehash(bound)]]( hasher )`

##### Class

Subroutine

##### Arguments

`map` (pass): shall be a scalar variable of class
`chaining_hashmap_type` or `open_hashmap_type`.
It is an `intent(inout)` argument. It is the hash map whose hashing 
method is to be changed.

`hasher`: shall be a function of interface `hasher_fun`.
It is the hash method to be used by `map`.

##### Example

```fortran
<<<<<<< HEAD
{!test/example/hashmaps/example_hashmaps_rehash.f90!}
=======
    program demo_rehash
	use stdlib_kinds, only: int8
        use stdlib_hashmaps, only: open_hashmap_type
        use stdlib_hashmap_wrappers, only: fnv_1_hasher, fnv_1a_hasher,&
            key_type, other_type, set
	implicit none
        type(open_hashmap_type) :: map
        type(key_type)      :: key
        type(other_type)    :: other
        class(*), allocatable :: dummy
        allocate( dummy, source='a dummy value' )
        call map % init( fnv_1_hasher, slots_bits=10 )
        call set( key, [ 5_int8, 7_int8, 4_int8, 13_int8 ] )
        call set( other, dummy )
        call map % map_entry( key, other )
        call map % rehash( fnv_1a_hasher )
    end program demo_rehash
>>>>>>> 78a680a8
```

#### `remove` - removes an entry from the hash map

##### Status

Experimental

##### Description

Removes an entry from the hash map, `map`.

##### Syntax

`call map % [[hashmap_type(type):remove(bound)]]( key[, existed ])`

##### Class

Subroutine

##### Arguments

`map` (pass): shall be a scalar variable of class
`chaining_hashmap_type` or `open_hashmap_type`. 
It is an `intent(inout)` argument. It is the hash map with the element 
to be removed.

`key`: shall be a scalar expression of type `key_type`. It
is an `intent(in)` argument. It is the `key` identifying the entry
to be removed.

`existed` (optional): shall be a scalar variable of type default
logical. It is an `intent(out)` argument. If present with the value
`.true.` the entry existed in the map before removal, if `.false.` the
entry was not present to be removed and the map is unchanged. If
absent, the procedure returns with no entry with the given key.

##### Example

```fortran
{!test/example/hashmaps/example_hashmaps_remove.f90!}
```

#### `set_other_data` - replaces the other data for an entry

##### Status

Experimental

##### Description

Replaces the other data in the map for the entry with the key value,
`key`.

##### Syntax

`call map % [[hashmap_type(type):set_other_data(bound)]]( key, other[, exists] )`

##### Class

Subroutine

##### Arguments

`map` (pass): shall be a scalar variable of class
`chaining_hashmap_type` or `open_hashmap_type`. It
is an `intent(inout)` argument. It will be a hash map used to store
and access the entry's data.

`key`: shall be a scalar expression of  type `key_type`. It
is an `intent(in)` argument. It is the `key` to the entry whose
`other` data is to be replaced.

`other`: shall be a scalar expression of type `other_type`.
It is an `intent(in)` argument. It is the data to be stored as
the other data for the entry with the key value, `key`.

`exists` (optional): shall be a scalar variable of type default
logical. It is an `intent(out)` argument. If present with the value
`.true.` an entry with that `key` existed in the map and its `other`
data was replaced, otherwise if `exists` is `.false.` the entry did
not exist and nothing was done.


##### Example

```fortran
<<<<<<< HEAD
{!test/example/hashmaps/example_hashmaps_set_other_data.f90!}
=======
    program demo_set_other_data
	use stdlib_kinds, only: int8
        use stdlib_hashmaps, only: open_hashmap_type
        use stdlib_hashmap_wrappers, only: fnv_1_hasher, &
            fnv_1a_hasher, key_type, other_type, set
	implicit none
	logical :: exists
        type(open_hashmap_type) :: map
        type(key_type)      :: key
        type(other_type)    :: other
        class(*), allocatable :: dummy
        call map % init( fnv_1_hasher, slots_bits=10 )
        allocate( dummy, source='A value' )
        call set( key, [ 5_int8, 7_int8, 4_int8, 13_int8 ] )
        call set( other, dummy )
        call map % map_entry( key, other )
        deallocate( dummy )
        allocate( dummy, source='Another value' )
        call set( other, dummy )
        call map % set_other_data( key, other, exists )
        print *, 'The entry to have its other data replaced exists = ', exists
    end program demo_set_other_data
>>>>>>> 78a680a8
```

#### `slots_bits` - returns the number of bits used to address the hash map slots 

##### Status

Experimental

##### Description

Returns the total number of bits used to address the hash map slots.

##### Syntax

`result = map % [[hashmap_type(type):slots_bits(bound)]]( )`

##### Class

Pure function

##### Argument

`map` (pass): shall be a scalar expression of class
`hashmap_type`. It is an `intent(in)` argument. It is the
hash map of interest.

##### Result character

The result is a scalar integer of kind `int_index`.

##### Result value

The result is the number of bits used in addressing the slots in `map`.

##### Example

```fortran
{!test/example/hashmaps/example_hashmaps_slots_bits.f90!}
```


#### `total_depth` - returns the total depth of the hash map entries

##### Status

Experimental

##### Description

Returns the total number of one's based offsets of slot entries from
their slot index for a hash map

##### Syntax

`result = map % [[hashmap_type:total_depth]]( )`

##### Class

Pure function

##### Argument

`map` (pass): shall be a scalar expression of class
`hashmap_type`. It is an `intent(in)` argument. It is the
hash map of interest.

##### Result character

The result is a scalar integer of kind `int_depth`.

##### Result value

The result is the total number of one's based offsets of slot entries
from their slot index the map.

##### Example

```fortran
{!test/example/hashmaps/example_hashmaps_total_depth.f90!}
```<|MERGE_RESOLUTION|>--- conflicted
+++ resolved
@@ -227,22 +227,7 @@
 ##### Example
 
 ```fortran
-<<<<<<< HEAD
 {!test/example/hashmaps/example_hashmaps_copy_key.f90!}
-=======
-    program demo_copy_key
-      use stdlib_hashmap_wrappers, only: &
-          copy_key, operator(==), key_type, set
-      use iso_fortran_env, only: int8
-      implicit none
-      integer(int8) :: i, value(15)
-      type(key_type) :: old_key, new_key
-      value = [(i, i = 1, 15)]
-      call set( old_key, value )
-      call copy_key( old_key, new_key )
-      print *, "old_key == new_key = ", old_key == new_key
-    end program demo_copy_key
->>>>>>> 78a680a8
 ```
 
 #### `copy_other` - Returns a copy of the other data
@@ -274,31 +259,7 @@
 ##### Example
 
 ```fortran
-<<<<<<< HEAD
 {!test/example/hashmaps/example_hashmaps_copy_other.f90!}
-=======
-    program demo_copy_other
-      use stdlib_hashmap_wrappers, only: copy_other, other_type
-      use iso_fortran_env, only: int8
-      implicit none
-      type(other_type) :: other_in, other_out
-      integer(int8) :: i
-      type dummy_type
-          integer(int8) :: value(15)
-      end type
-      type(dummy_type) :: dummy_val
-      do i = 1, 15
-          dummy_val % value1(i) = i
-      end do
-      allocate(other_in % value, source=dummy_val)
-      call copy_other( other_in, other_out )
-      select type(out => other_out % value)
-	  type is (dummy_type)
-          print *, "other_in == other_out = ", &
-            all( dummy_val % value == out % value )
-      end select
-    end program demo_copy_other
->>>>>>> 78a680a8
 ```
 
 
@@ -476,28 +437,7 @@
 ##### Example
 
 ```fortran
-<<<<<<< HEAD
 {!test/example/hashmaps/example_hashmaps_free_other.f90!}
-=======
-    program demo_free_other
-      use stdlib_hashmap_wrappers, only: &
-          copy_other, free_other, other_type
-      use iso_fortran_env, only: int8
-      implicit none
-      type dummy_type
-          integer(int8) :: value(15)
-      end type dummy_type
-      type(dummy_type) :: dummy_val
-      type(other_type), allocatable :: other_in, other_out
-      integer(int8) :: i
-      do i=1, 15
-          dummy_val % value(i) = i
-      end do
-      allocate(other_in % value, source=dummy_val)
-      call copy_other( other_in, other_out )
-      call free_other( other_out )
-    end program demo_free_other
->>>>>>> 78a680a8
 ```
 
 
@@ -541,26 +481,7 @@
 ##### Example
 
 ```fortran
-<<<<<<< HEAD
 {!test/example/hashmaps/example_hashmaps_get.f90!}
-=======
-    program demo_get
-      use stdlib_hashmap_wrappers, only: &
-          get, key_type, set
-      use iso_fortran_env, only: int8
-      implicit none
-      integer(int8), allocatable :: value(:), result(:)
-      type(key_type) :: key
-      integer(int8) :: i
-      allocate( value(1:15) )
-      do i=1, 15
-        value(i) = i
-      end do
-      call set( key, value )
-      call get( key, result )
-      print *, 'RESULT == VALUE = ', all( value == result )
-    end program demo_get
->>>>>>> 78a680a8
 ```
 
 
@@ -842,26 +763,7 @@
 ##### Example
 
 ```fortran
-<<<<<<< HEAD
 {!test/example/hashmaps/example_hashmaps_set.f90!}
-=======
-    program demo_set
-      use stdlib_hashmap_wrappers, only: &
-          get, key_type, set
-      use iso_fortran_env, only: int8
-      implicit none
-      integer(int8), allocatable :: value(:), result(:)
-      type(key_type) :: key
-      integer(int8) :: i
-      allocate( value(1:15) )
-      do i=1, 15
-        value(i) = i
-      end do
-      call set( key, value )
-      call get( key, result )
-      print *, 'RESULT == VALUE = ', all( value == result )
-    end program demo_set
->>>>>>> 78a680a8
 ```
 
 
@@ -1307,20 +1209,7 @@
 ##### Example
 
 ```fortran
-<<<<<<< HEAD
 {!test/example/hashmaps/example_hashmaps_calls.f90!}
-=======
-    program demo_calls
-      use stdlib_hashmaps, only: chaining_hashmap_type, int_calls
-      use stdlib_hashmap_wrappers, only: fnv_1_hasher
-      implicit none
-      type(chaining_hashmap_type) :: map
-      integer(int_calls) :: initial_calls
-      call map % init( fnv_1_hasher )
-      initial_calls = map % calls()
-      print *, "INITIAL_CALLS =  ", initial_calls
-    end program demo_calls
->>>>>>> 78a680a8
 ```
 
 
@@ -1406,43 +1295,7 @@
 
 
 ```fortran
-<<<<<<< HEAD
 {!test/example/hashmaps/example_hashmaps_get_other_data.f90!}
-=======
-    program demo_get_other_data
-        use, intrinsic:: iso_fortran_env, only: &
-            int8
-        use stdlib_hashmaps, only: chaining_hashmap_type, int_index
-        use stdlib_hashmap_wrappers, only: fnv_1_hasher, key_type, other_type
-	    logical                     :: conflict, exists
-        type(key_type)              :: key
-        type(other_type)            :: other
-        type(chaining_hashmap_type) :: map
-        type dummy_type
-            integer(int8) :: value(4)
-        end type dummy_type
-		type(dummy_type) :: dummy
-        class(*), allocatable :: data
-        dummy % value = [ 4_int8, 3_int8, 2_int8, 1_int8 ]
-        allocate( data, source=dummy ) 
-        call map % init( fnv_1_hasher )
-        call set( key, [ 0_int8, 1_int8, 2_int8, 3_int8, 4_int8 ] )
-        call set( other, data )
-        call map % map_entry( key, other, conflict )
-        if ( .not. conflict ) then
-            call map % get_other_data( key, other )
-        else
-            stop 'Key is already present in the map.'
-        end if
-        call get( other, data )
-        select type( data )
-        type is (dummy_type)
-            print *, 'Other data % value = ', data % value
-        class default
-            print *, 'Invalid data type in other'
-        end select
-    end program demo_get_other_data
->>>>>>> 78a680a8
 ```
 
 
@@ -1505,17 +1358,7 @@
 ##### Example
 
 ```fortran
-<<<<<<< HEAD
 {!test/example/hashmaps/example_hashmaps_init.f90!}
-=======
-    program demo_init
-        use stdlib_hashmaps, only: chaining_hashmap_type
-        use stdlib_hashmap_wrappers, only: fnv_1_hasher
-	implicit none
-        type(chaining_hashmap_type) :: map
-        call map % init( fnv_1_hasher, slots_bits=10 )
-    end program demo_init
->>>>>>> 78a680a8
 ```
 
 
@@ -1647,26 +1490,7 @@
 ##### Example
 
 ```fortran
-<<<<<<< HEAD
 {!test/example/hashmaps/example_hashmaps_map_entry.f90!}
-=======
-    program demo_map_entry
-        use, intrinsic:: iso_fortran_env, only: int8
-        use stdlib_hashmaps, only: chaining_hashmap_type
-        use stdlib_hashmap_wrappers, only: fnv_1_hasher, key_type, other_type, set
-        type(chaining_hashmap_type) :: map
-        type(key_type)      :: key
-        logical             :: conflict
-        type(other_type)    :: other
-        class(*), allocatable :: dummy
-        allocate( dummy, source=4 )
-        call map % init( fnv_1_hasher, slots_bits=10 )
-        call set( key, [ 5_int8, 7_int8, 4_int8, 13_int8 ] )
-        call set( other, dummy )
-        call map % map_entry( key, other, conflict )
-        print *, 'CONFLICT = ', conflict
-    end program demo_map_entry
->>>>>>> 78a680a8
 ```
 
 #### `map_probes` - returns the number of hash map probes
@@ -1705,20 +1529,7 @@
 ##### Example
 
 ```fortran
-<<<<<<< HEAD
 {!test/example/hashmaps/example_hashmaps_probes.f90!}
-=======
-    program demo_probes
-      use stdlib_hashmaps, only: chaining_hashmap_type, int_index
-      use stdlib_hashmap_wrappers: fnv_1_hasher
-      implicit none
-      type(chaining_hashmap_type) :: map
-      real :: nprobes
-      call map % init( fnv_1_hasher )
-      nprobes = map % map_probes()
-      print *, "Initial probes =  ", nprobes
-    end program demo_probes
->>>>>>> 78a680a8
 ```
 
 #### `num_slots` - returns the number of hash map slots.
@@ -1756,20 +1567,7 @@
 ##### Example
 
 ```fortran
-<<<<<<< HEAD
 {!test/example/hashmaps/example_hashmaps_num_slots.f90!}
-=======
-    program demo_num_slots
-      use stdlib_hashmaps, only: chaining_hashmap_type, int_index
-      use stdlib_hashmap_wrappers, only: fnv_1_hasher
-      implicit none
-      type(chaining_hashmap_type) :: map
-      integer(int_index) :: initial_slots
-      call map % init( fnv_1_hasher )
-      initial_slots = map % num_slots ()
-      print *, "Initial slots =  ", initial_slots
-    end program demo_num_slots
->>>>>>> 78a680a8
 ```
 
 
@@ -1804,27 +1602,7 @@
 ##### Example
 
 ```fortran
-<<<<<<< HEAD
 {!test/example/hashmaps/example_hashmaps_rehash.f90!}
-=======
-    program demo_rehash
-	use stdlib_kinds, only: int8
-        use stdlib_hashmaps, only: open_hashmap_type
-        use stdlib_hashmap_wrappers, only: fnv_1_hasher, fnv_1a_hasher,&
-            key_type, other_type, set
-	implicit none
-        type(open_hashmap_type) :: map
-        type(key_type)      :: key
-        type(other_type)    :: other
-        class(*), allocatable :: dummy
-        allocate( dummy, source='a dummy value' )
-        call map % init( fnv_1_hasher, slots_bits=10 )
-        call set( key, [ 5_int8, 7_int8, 4_int8, 13_int8 ] )
-        call set( other, dummy )
-        call map % map_entry( key, other )
-        call map % rehash( fnv_1a_hasher )
-    end program demo_rehash
->>>>>>> 78a680a8
 ```
 
 #### `remove` - removes an entry from the hash map
@@ -1912,32 +1690,7 @@
 ##### Example
 
 ```fortran
-<<<<<<< HEAD
 {!test/example/hashmaps/example_hashmaps_set_other_data.f90!}
-=======
-    program demo_set_other_data
-	use stdlib_kinds, only: int8
-        use stdlib_hashmaps, only: open_hashmap_type
-        use stdlib_hashmap_wrappers, only: fnv_1_hasher, &
-            fnv_1a_hasher, key_type, other_type, set
-	implicit none
-	logical :: exists
-        type(open_hashmap_type) :: map
-        type(key_type)      :: key
-        type(other_type)    :: other
-        class(*), allocatable :: dummy
-        call map % init( fnv_1_hasher, slots_bits=10 )
-        allocate( dummy, source='A value' )
-        call set( key, [ 5_int8, 7_int8, 4_int8, 13_int8 ] )
-        call set( other, dummy )
-        call map % map_entry( key, other )
-        deallocate( dummy )
-        allocate( dummy, source='Another value' )
-        call set( other, dummy )
-        call map % set_other_data( key, other, exists )
-        print *, 'The entry to have its other data replaced exists = ', exists
-    end program demo_set_other_data
->>>>>>> 78a680a8
 ```
 
 #### `slots_bits` - returns the number of bits used to address the hash map slots 
