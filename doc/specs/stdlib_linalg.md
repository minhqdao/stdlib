--- conflicted
+++ resolved
@@ -600,19 +600,14 @@
 {!example/linalg/example_is_hessenberg.f90!}
 ```
 
-<<<<<<< HEAD
 ## `solve` - Solves a linear matrix equation or a linear system of equations. 
-=======
-## `lstsq` - Computes the least squares solution to a linear matrix equation. 
->>>>>>> 33559f55
-
-### Status
-
-Experimental
-
-### Description
-
-<<<<<<< HEAD
+
+### Status
+
+Experimental
+
+### Description
+
 This function computes the solution to a linear matrix equation \( A \cdot x = b \), where \( A \) is a square, full-rank, `real` or `complex` matrix.
 
 Result vector or array `x` returns the exact solution to within numerical precision, provided that the matrix is not ill-conditioned. 
@@ -630,9 +625,7 @@
 `x = ` [[stdlib_linalg(module):solve(interface)]] `(a, b [, overwrite_a], err)`
 
 ### Arguments
-
-Two 
-
+ 
 `a`: Shall be a rank-2 `real` or `complex` square array containing the coefficient matrix. It is normally an `intent(in)` argument. If `overwrite_a=.true.`, it is an `intent(inout)` argument and is destroyed by the call. 
 
 `b`: Shall be a rank-1 or rank-2 array of the same kind as `a`, containing the right-hand-side vector(s). It is an `intent(in)` argument.
@@ -648,7 +641,74 @@
 Raises `LINALG_ERROR` if the matrix is singular to working precision.
 Raises `LINALG_VALUE_ERROR` if the matrix and rhs vectors have invalid/incompatible sizes.
 If `err` is not present, exceptions trigger an `error stop`.
-=======
+
+### Example
+
+```fortran
+{!example/linalg/example_solve1.f90!}
+
+{!example/linalg/example_solve2.f90!}
+```
+
+## `solve_lu` - Solves a linear matrix equation or a linear system of equations (subroutine interface). 
+
+### Status
+
+Experimental
+
+### Description
+
+This subroutine computes the solution to a linear matrix equation \( A \cdot x = b \), where \( A \) is a square, full-rank, `real` or `complex` matrix.
+
+Result vector or array `x` returns the exact solution to within numerical precision, provided that the matrix is not ill-conditioned. 
+An error is returned if the matrix is rank-deficient or singular to working precision. 
+If all optional arrays are provided by the user, no internal allocations take place.
+The solver is based on LAPACK's `*GESV` backends.
+
+### Syntax
+
+Simple (`Pure`) interface:
+
+`x = ` [[stdlib_linalg(module):solve_lu(interface)]] `(a, b, x)`
+
+Expert (`Pure`) interface:
+
+`x = ` [[stdlib_linalg(module):solve_lu(interface)]] `(a, b, x [, pivot, overwrite_a, err])`
+
+### Arguments
+
+`a`: Shall be a rank-2 `real` or `complex` square array containing the coefficient matrix. It is normally an `intent(in)` argument. If `overwrite_a=.true.`, it is an `intent(inout)` argument and is destroyed by the call. 
+
+`b`: Shall be a rank-1 or rank-2 array of the same kind as `a`, containing the right-hand-side vector(s). It is an `intent(in)` argument.
+
+`x`: Shall be a rank-1 or rank-2 array of the same kind and size as `b`, that returns the solution(s) to the system. It is an `intent(inout)` argument, and must have the `contiguous` property. 
+
+`pivot` (optional): Shall be a rank-1 array of the same kind and matrix dimension as `a`, providing storage for the diagonal pivot indices. It is an `intent(inout)` arguments, and returns the diagonal pivot indices. 
+
+`overwrite_a` (optional): Shall be an input logical flag. if `.true.`, input matrix `a` will be used as temporary storage and overwritten. This avoids internal data allocation. This is an `intent(in)` argument.
+
+### Return value
+
+For a full-rank matrix, returns an array value that represents the solution to the linear system of equations.
+
+Raises `LINALG_ERROR` if the matrix is singular to working precision.
+Raises `LINALG_VALUE_ERROR` if the matrix and rhs vectors have invalid/incompatible sizes.
+If `err` is not present, exceptions trigger an `error stop`.
+
+### Example
+
+```fortran
+{!example/linalg/example_solve3.f90!}
+```
+
+## `lstsq` - Computes the least squares solution to a linear matrix equation. 
+
+### Status
+
+Experimental
+
+### Description
+
 This function computes the least-squares solution to a linear matrix equation \( A \cdot x = b \).
 
 Result vector `x` returns the approximate solution that minimizes the 2-norm \( || A \cdot x - b ||_2 \), i.e., it contains the least-squares solution to the problem. Matrix `A` may be full-rank, over-determined, or under-determined. The solver is based on LAPACK's `*GELSD` backends.
@@ -678,62 +738,21 @@
 Raises `LINALG_ERROR` if the underlying Singular Value Decomposition process did not converge.
 Raises `LINALG_VALUE_ERROR` if the matrix and right-hand-side vector have invalid/incompatible sizes.
 Exceptions trigger an `error stop`.
->>>>>>> 33559f55
-
-### Example
-
-```fortran
-<<<<<<< HEAD
-{!example/linalg/example_solve1.f90!}
-
-{!example/linalg/example_solve2.f90!}
-```
-
-## `solve_lu` - Solves a linear matrix equation or a linear system of equations (subroutine interface). 
-=======
+
+### Example
+
+```fortran
 {!example/linalg/example_lstsq1.f90!}
 ```
 
 ## `solve_lstsq` - Compute the least squares solution to a linear matrix equation (subroutine interface). 
->>>>>>> 33559f55
-
-### Status
-
-Experimental
-
-### Description
-
-<<<<<<< HEAD
-This subroutine computes the solution to a linear matrix equation \( A \cdot x = b \), where \( A \) is a square, full-rank, `real` or `complex` matrix.
-
-Result vector or array `x` returns the exact solution to within numerical precision, provided that the matrix is not ill-conditioned. 
-An error is returned if the matrix is rank-deficient or singular to working precision. 
-The solver is based on LAPACK's `*GESV` backends.
-
-### Syntax
-
-Simple (`Pure`) interface:
-
-`x = ` [[stdlib_linalg(module):solve_lu(interface)]] `(a, b, x)`
-
-Expert (`Pure`) interface:
-
-`x = ` [[stdlib_linalg(module):solve_lu(interface)]] `(a, b, x [, pivot, overwrite_a, err])`
-
-### Arguments
-
-Two 
-
-`a`: Shall be a rank-2 `real` or `complex` square array containing the coefficient matrix. It is normally an `intent(in)` argument. If `overwrite_a=.true.`, it is an `intent(inout)` argument and is destroyed by the call. 
-
-`b`: Shall be a rank-1 or rank-2 array of the same kind as `a`, containing the right-hand-side vector(s). It is an `intent(in)` argument.
-
-`x`: Shall be a rank-1 or rank-2 array of the same kind and size as `b`, that returns the solution(s) to the system. It is an `intent(inout)` argument, and must have the `contiguous` property. 
-
-`pivot` (optional): Shall be a rank-1 array of the same kind and matrix dimension as `a`, providing storage for the diagonal pivot indices. It is an `intent(inout)` arguments, and returns the diagonal pivot indices. 
-
-`overwrite_a` (optional): Shall be an input logical flag. if `.true.`, input matrix `a` will be used as temporary storage and overwritten. This avoids internal data allocation. This is an `intent(in)` argument.
-=======
+
+### Status
+
+Experimental
+
+### Description
+
 This subroutine computes the least-squares solution to a linear matrix equation \( A \cdot x = b \).
 
 Result vector `x` returns the approximate solution that minimizes the 2-norm \( || A \cdot x - b ||_2 \), i.e., it contains the least-squares solution to the problem. Matrix `A` may be full-rank, over-determined, or under-determined. The solver is based on LAPACK's `*GELSD` backends.
@@ -763,36 +782,20 @@
 `overwrite_a` (optional): Shall be an input `logical` flag. If `.true.`, input matrix `A` will be used as temporary storage and overwritten. This avoids internal data allocation. This is an `intent(in)` argument.
 
 `rank` (optional): Shall be an `integer` scalar value, that contains the rank of input matrix `A`. This is an `intent(out)` argument.
->>>>>>> 33559f55
 
 `err` (optional): Shall be a `type(linalg_state_type)` value. This is an `intent(out)` argument.
 
 ### Return value
 
-<<<<<<< HEAD
-For a full-rank matrix, returns an array value that represents the solution to the linear system of equations.
-
-Raises `LINALG_ERROR` if the matrix is singular to working precision.
-Raises `LINALG_VALUE_ERROR` if the matrix and rhs vectors have invalid/incompatible sizes.
-If `err` is not present, exceptions trigger an `error stop`.
-=======
 Returns an array value that represents the solution to the least squares system.
 
 Raises `LINALG_ERROR` if the underlying Singular Value Decomposition process did not converge.
 Raises `LINALG_VALUE_ERROR` if the matrix and right-hand-side vector have invalid/incompatible sizes.
 Exceptions trigger an `error stop`.
->>>>>>> 33559f55
-
-### Example
-
-```fortran
-<<<<<<< HEAD
-{!example/linalg/example_solve1.f90!}
-
-{!example/linalg/example_solve2.f90!}
-```
-
-=======
+
+### Example
+
+```fortran
 {!example/linalg/example_lstsq2.f90!}
 ```
 
@@ -822,7 +825,6 @@
 
 `lcwork` (`complex` `a`, `b`): For a `complex` system, shall be an `integer` scalar, that returns the minimum array size required for the `complex` working storage to this system.
 
->>>>>>> 33559f55
 ## `det` - Computes the determinant of a square matrix
 
 ### Status
