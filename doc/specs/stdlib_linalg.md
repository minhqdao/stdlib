--- conflicted
+++ resolved
@@ -600,19 +600,14 @@
 {!example/linalg/example_is_hessenberg.f90!}
 ```
 
-<<<<<<< HEAD
 ## `solve` - Solves a linear matrix equation or a linear system of scalar equations. 
-=======
-## `det` - Computes the determinant of a square matrix
->>>>>>> 28ae6e03
-
-### Status
-
-Experimental
-
-### Description
-
-<<<<<<< HEAD
+
+### Status
+
+Experimental
+
+### Description
+
 This function computes the solution to a linear matrix equation \( A \cdot x = b \), where \( A \) is a square, full-rank, `real` or `complex` matrix.
 
 Result vector `x` returns the exact solution to within numerical precision, provided that the matrix is not ill-conditioned. The solver is based on LAPACK's `*GESV` backends.
@@ -645,7 +640,24 @@
 
 Raises `LINALG_ERROR` if the matrix is singular to working precision.
 Raises `LINALG_VALUE_ERROR` if the matrix and rhs vectors have invalid/incompatible sizes.
-=======
+Exceptions trigger an `error stop`.
+
+### Example
+
+```fortran
+{!example/linalg/example_solve1.f90!}
+
+{!example/linalg/example_solve2.f90!}
+```
+
+## `det` - Computes the determinant of a square matrix
+
+### Status
+
+Experimental
+
+### Description
+
 This function computes the determinant of a `real` or `complex` square matrix.
 
 This interface comes with a `pure` version `det(a)`, and a non-pure version `det(a,overwrite_a,err)` that
@@ -704,17 +716,10 @@
 
 Raises `LINALG_ERROR` if the matrix is singular.
 Raises `LINALG_VALUE_ERROR` if the matrix is non-square.
->>>>>>> 28ae6e03
 Exceptions trigger an `error stop`.
 
 ### Example
 
 ```fortran
-<<<<<<< HEAD
-{!example/linalg/example_solve1.f90!}
-
-{!example/linalg/example_solve2.f90!}
-=======
 {!example/linalg/example_determinant2.f90!}
->>>>>>> 28ae6e03
 ```