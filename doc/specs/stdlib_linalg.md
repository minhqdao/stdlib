--- conflicted
+++ resolved
@@ -1164,8 +1164,8 @@
 
 ```fortran
 {!example/linalg/example_svdvals.f90!}
-<<<<<<< HEAD
-```
+```
+
 
 ## `cholesky` - Compute the Cholesky factorization of a rank-2 square array (matrix).
 
@@ -1258,6 +1258,3 @@
 ```fortran
 {!example/linalg/example_chol.f90!}
 ```
-=======
-```
->>>>>>> cc129c6c
