---
title: linalg
---

# Linear Algebra

[TOC]

The `stdlib` linear algebra library provides high-level APIs for dealing with common linear algebra operations.

## BLAS and LAPACK

### Status

Experimental

### Description

`BLAS` and `LAPACK` backends provide efficient low level implementations of many linear algebra algorithms, and are employed for non-trivial operators. 
A Modern Fortran version of the [Reference-LAPACK 3.10.1](http://github.com/reference-LAPACK) implementation is provided as a backend. 
Modern Fortran modules with full explicit typing features are provided after an 
[automated conversion](https://github.com/perazz/fortran-lapack/blob/main/scripts/modularize_blas.py) 
of the legacy codes: 
- [stdlib_linalg_blas(module)], [stdlib_linalg_lapack(module)] provide kind-agnostic interfaces to all functions.
- Both libraries are available for 32- (`sp`), 64- (`dp`) and 128-bit (`qp`) `real` and `complex` numbers (the latter if available in the current build)
- Free format, lower-case style
- `implicit none(type, external)` applied to all procedures and modules
- `intent` added and all `pure` procedures where possible
- `stdlib` provides all procedures in two different flavors: (a) original BLAS/LAPACK names with a prefix `stdlib_?<name>` (ex: `stdlib_dgemv`, `stdlib_sgemv`); (b) A generic, kind agnostic `<name>`, i.e. `gemv`. 
- F77-style `parameter`s removed, and all numeric constants have been generalized with KIND-dependent Fortran intrinsics. 
- preprocessor-based OpenMP directives retained.
The single-source module structure hopefully allows for cross-procedural inlining which is otherwise impossible without link-time optimization.

When available, highly optimized libraries that take advantage of specialized processor instructions should be preferred over the `stdlib` implementation. 
Examples of such libraries are: OpenBLAS, MKL (TM), Accelerate, and ATLAS. In order to enable their usage, simply ensure that the following pre-processor macros are defined: 

- `STDLIB_EXTERNAL_BLAS`   wraps all BLAS procedures (except for the 128-bit ones) to an external library
- `STDLIB_EXTERNAL_LAPACK` wraps all LAPACK procedures (except for the 128-bit ones) to an external library

These can be enabled during the build process. For example, with CMake, one can enable these preprocessor directives using `add_compile_definitions(STDLIB_EXTERNAL_BLAS STDLIB_EXTERNAL_LAPACK)`.
The same is possible from the `fpm` branch, where the `cpp` preprocessor is enabled by default. For example, the macros can be added to the project's manifest:

```toml
# Link against appropriate external BLAS and LAPACK libraries, if necessary
[build]
link = ["blas", "lapack"]  

[dependencies]
stdlib="*"

# Macros are only needed if using an external library
[preprocess]
[preprocess.cpp]
macros = ["STDLIB_EXTERNAL_BLAS", "STDLIB_EXTERNAL_LAPACK"]
```

or directly via compiler flags: 

`fpm build --flag "-DSTDLIB_EXTERNAL_BLAS -DSTDLIB_EXTERNAL_LAPACK -lblas -llapack"`.

### Syntax 

All procedures in the `BLAS` and `LAPACK` backends follow the standard interfaces from the 
[Reference LAPACK](https://www.netlib.org/lapack/). So, the online [Users Guide](https://www.netlib.org/lapack/explore-html/)
should be consulted for the full API and descriptions of procedure arguments and their usage. 

The `stdlib` implementation makes both kind-agnostic and specific procedure interfaces available via modules
[stdlib_linalg_blas(module)] and [stdlib_linalg_lapack(module)]. Because all procedures start with a letter 
[that indicates the base datatype](https://www.netlib.org/lapack/lug/node24.html), the `stdlib` generic
interface drops the heading letter and contains all kind-dependent implementations. For example, the generic 
interface to the `axpy` function looks like: 

```fortran  
!> AXPY: constant times a vector plus a vector.
interface axpy
    module procedure stdlib_saxpy
    module procedure stdlib_daxpy
    module procedure stdlib_qaxpy
    module procedure stdlib_caxpy
    module procedure stdlib_zaxpy
    module procedure stdlib_waxpy
end interface axpy
```

The generic interface is the endpoint for using an external library. Whenever the latter is used, references
to the internal `module procedure`s are replaced with interfaces to the external library, 
for example: 

```fortran  
!> AXPY: constant times a vector plus a vector.
interface axpy
    pure subroutine caxpy(n,ca,cx,incx,cy,incy)
        import sp,dp,qp,ilp,lk 
        implicit none(type,external) 
        complex(sp), intent(in) :: ca,cx(*)
        integer(ilp), intent(in) :: incx,incy,n
        complex(sp), intent(inout) :: cy(*)
    end subroutine caxpy
    ! [....]
    module procedure stdlib_qaxpy
end interface axpy
```

Note that the 128-bit functions are only provided by `stdlib` and always point to the internal implementation. 
Because 128-bit precision is identified as [stdlib_kinds(module):qp], initials for 128-bit procedures were 
labelled as `q` (quadruple-precision reals) and `w` ("wide" or quadruple-precision complex numbers). 
Extended precision ([stdlib_kinds(module):xdp]) calculations are currently not supported.

### Example

```fortran
{!example/linalg/example_blas_gemv.f90!}
```

```fortran
{!example/linalg/example_lapack_getrf.f90!}
```

### Licensing

The Fortran Standard Library is distributed under the MIT License. `LAPACK` and its contained `BLAS` are a 
freely-available software package. They are available from [netlib](https://www.netlib.org/lapack/) via anonymous 
ftp and the World Wide Web. Thus, they can be included in commercial software packages (and have been). 
The license used for the `BLAS` and `LAPACK` backends is the [modified BSD license](https://www.netlib.org/lapack/LICENSE.txt).

The header of the `LICENSE.txt` file has as its licensing requirements:

    Copyright (c) 1992-2013 The University of Tennessee and The University
                            of Tennessee Research Foundation.  All rights
                            reserved.
    Copyright (c) 2000-2013 The University of California Berkeley. All
                            rights reserved.
    Copyright (c) 2006-2013 The University of Colorado Denver.  All rights
                            reserved.

    $COPYRIGHT$

    Additional copyrights may follow

    $HEADER$

    Redistribution and use in source and binary forms, with or without
    modification, are permitted provided that the following conditions are
    met:

    - Redistributions of source code must retain the above copyright
      notice, this list of conditions and the following disclaimer.

    - Redistributions in binary form must reproduce the above copyright
      notice, this list of conditions and the following disclaimer listed
      in this license in the documentation and/or other materials
      provided with the distribution.

    - Neither the name of the copyright holders nor the names of its
      contributors may be used to endorse or promote products derived from
      this software without specific prior written permission.

    The copyright holders provide no reassurances that the source code
    provided does not infringe any patent, copyright, or any other
    intellectual property rights of third parties.  The copyright holders
    disclaim any liability to any recipient for claims brought against
    recipient by any third party for infringement of that parties
    intellectual property rights.

    THIS SOFTWARE IS PROVIDED BY THE COPYRIGHT HOLDERS AND CONTRIBUTORS
    "AS IS" AND ANY EXPRESS OR IMPLIED WARRANTIES, INCLUDING, BUT NOT
    LIMITED TO, THE IMPLIED WARRANTIES OF MERCHANTABILITY AND FITNESS FOR
    A PARTICULAR PURPOSE ARE DISCLAIMED. IN NO EVENT SHALL THE COPYRIGHT
    OWNER OR CONTRIBUTORS BE LIABLE FOR ANY DIRECT, INDIRECT, INCIDENTAL,
    SPECIAL, EXEMPLARY, OR CONSEQUENTIAL DAMAGES (INCLUDING, BUT NOT
    LIMITED TO, PROCUREMENT OF SUBSTITUTE GOODS OR SERVICES; LOSS OF USE,
    DATA, OR PROFITS; OR BUSINESS INTERRUPTION) HOWEVER CAUSED AND ON ANY
    THEORY OF LIABILITY, WHETHER IN CONTRACT, STRICT LIABILITY, OR TORT
    (INCLUDING NEGLIGENCE OR OTHERWISE) ARISING IN ANY WAY OUT OF THE USE
    OF THIS SOFTWARE, EVEN IF ADVISED OF THE POSSIBILITY OF SUCH DAMAGE.

So the license for the `LICENSE.txt` code is compatible with the use of
modified versions of the code in the Fortran Standard Library under the MIT license.    
Credit for the `BLAS`, `LAPACK` libraries should be given to the [LAPACK authors](https://www.netlib.org/lapack/contributor-list.html).
According to the original license, we also changed the name of the routines and commented the changes made 
to the original.
    
## `diag` - Create a diagonal array or extract the diagonal elements of an array

### Status

Experimental

### Description

Create a diagonal array or extract the diagonal elements of an array

### Syntax

`d = ` [[stdlib_linalg(module):diag(interface)]] `(a [, k])`

### Arguments

`a`: Shall be a rank-1 or or rank-2 array. If `a` is a rank-1 array (i.e. a vector) then `diag` returns a rank-2 array with the elements of `a` on the diagonal. If `a` is a rank-2 array (i.e. a matrix) then `diag` returns a rank-1 array of the diagonal elements.

`k` (optional): Shall be a scalar of type `integer` and specifies the diagonal. The default `k = 0` represents the main diagonal, `k > 0` are diagonals above the main diagonal, `k < 0` are diagonals below the main diagonal.

### Return value

Returns a diagonal array or a vector with the extracted diagonal elements.

### Example

```fortran
{!example/linalg/example_diag1.f90!}
```

```fortran
{!example/linalg/example_diag2.f90!}
```

```fortran
{!example/linalg/example_diag3.f90!}
```

```fortran
{!example/linalg/example_diag4.f90!}
```

```fortran
{!example/linalg/example_diag5.f90!}
```

## `eye` - Construct the identity matrix

### Status

Experimental

### Class

Pure function.

### Description

Construct the identity matrix.

### Syntax

`I = ` [[stdlib_linalg(module):eye(function)]] `(dim1 [, dim2])`

### Arguments

`dim1`: Shall be a scalar of default type `integer`.
This is an `intent(in)` argument. 

`dim2`: Shall be a scalar of default type `integer`.
This is an `intent(in)` and `optional` argument. 

### Return value

Return the identity matrix, i.e. a matrix with ones on the main diagonal and zeros elsewhere. The return value is of type `integer(int8)`.
The use of `int8` was suggested to save storage.

#### Warning

Since the result of `eye` is of `integer(int8)` type, one should be careful about using it in arithmetic expressions. For example:
```fortran
!> Be careful
A = eye(2,2)/2     !! A == 0.0
!> Recommend
A = eye(2,2)/2.0   !! A == diag([0.5, 0.5])
```

### Example

```fortran
{!example/linalg/example_eye1.f90!}
```

```fortran
{!example/linalg/example_eye2.f90!}
```

## `trace` - Trace of a matrix

### Status

Experimental

### Description

Trace of a matrix (rank-2 array)

### Syntax

`result = ` [[stdlib_linalg(module):trace(interface)]] `(A)`

### Arguments

`A`: Shall be a rank-2 array. If `A` is not square, then `trace(A)` will return the sum of diagonal values from the square sub-section of `A`.

### Return value

Returns the trace of the matrix, i.e. the sum of diagonal elements.

### Example
```fortran
{!example/linalg/example_trace.f90!}
```

## `outer_product` - Computes the outer product of two vectors

### Status

Experimental

### Description

Computes the outer product of two vectors

### Syntax

`d = ` [[stdlib_linalg(module):outer_product(interface)]] `(u, v)`

### Arguments

`u`: Shall be a rank-1 array

`v`: Shall be a rank-1 array

### Return value

Returns a rank-2 array equal to `u v^T` (where `u, v` are considered column vectors). The shape of the returned array is `[size(u), size(v)]`.

### Example

```fortran
{!example/linalg/example_outer_product.f90!}
```

## `kronecker_product` - Computes the Kronecker product of two rank-2 arrays

### Status

Experimental

### Description

Computes the Kronecker product of two rank-2 arrays

### Syntax

`C = ` [[stdlib_linalg(module):kronecker_product(interface)]] `(A, B)`

### Arguments

`A`: Shall be a rank-2 array with dimensions M1, N1

`B`: Shall be a rank-2 array with dimensions M2, N2

### Return value

Returns a rank-2 array equal to `A \otimes B`. The shape of the returned array is `[M1*M2, N1*N2]`.

### Example

```fortran
{!example/linalg/example_kronecker_product.f90!}
```


## `cross_product` - Computes the cross product of two vectors

### Status

Experimental

### Description

Computes the cross product of two vectors

### Syntax

`c = ` [[stdlib_linalg(module):cross_product(interface)]] `(a, b)`

### Arguments

`a`: Shall be a rank-1 and size-3 array

`b`: Shall be a rank-1 and size-3 array

### Return value

Returns a rank-1 and size-3 array which is perpendicular to both `a` and `b`.

### Example

```fortran
{!example/linalg/example_cross_product.f90!}
```

## `is_square` - Checks if a matrix is square

### Status

Experimental

### Description

Checks if a matrix is square

### Syntax

`d = ` [[stdlib_linalg(module):is_square(interface)]] `(A)`

### Arguments

`A`: Shall be a rank-2 array

### Return value

Returns a `logical` scalar that is `.true.` if the input matrix is square, and `.false.` otherwise.

### Example

```fortran
{!example/linalg/example_is_square.f90!}
```

## `is_diagonal` - Checks if a matrix is diagonal

### Status

Experimental

### Description

Checks if a matrix is diagonal

### Syntax

`d = ` [[stdlib_linalg(module):is_diagonal(interface)]] `(A)`

### Arguments

`A`: Shall be a rank-2 array

### Return value

Returns a `logical` scalar that is `.true.` if the input matrix is diagonal, and `.false.` otherwise.
Note that nonsquare matrices may be diagonal, so long as `a_ij = 0` when `i /= j`.

### Example

```fortran
{!example/linalg/example_is_diagonal.f90!}
```

## `is_symmetric` - Checks if a matrix is symmetric

### Status

Experimental

### Description

Checks if a matrix is symmetric

### Syntax

`d = ` [[stdlib_linalg(module):is_symmetric(interface)]] `(A)`

### Arguments

`A`: Shall be a rank-2 array

### Return value

Returns a `logical` scalar that is `.true.` if the input matrix is symmetric, and `.false.` otherwise.

### Example

```fortran
{!example/linalg/example_is_symmetric.f90!}
```

## `is_skew_symmetric` - Checks if a matrix is skew-symmetric

### Status

Experimental

### Description

Checks if a matrix is skew-symmetric

### Syntax

`d = ` [[stdlib_linalg(module):is_skew_symmetric(interface)]] `(A)`

### Arguments

`A`: Shall be a rank-2 array

### Return value

Returns a `logical` scalar that is `.true.` if the input matrix is skew-symmetric, and `.false.` otherwise.

### Example

```fortran
{!example/linalg/example_is_skew_symmetric.f90!}
```

## `is_hermitian` - Checks if a matrix is Hermitian

### Status

Experimental

### Description

Checks if a matrix is Hermitian

### Syntax

`d = ` [[stdlib_linalg(module):is_hermitian(interface)]] `(A)`

### Arguments

`A`: Shall be a rank-2 array

### Return value

Returns a `logical` scalar that is `.true.` if the input matrix is Hermitian, and `.false.` otherwise.

### Example

```fortran
{!example/linalg/example_is_hermitian.f90!}
```

## `is_triangular` - Checks if a matrix is triangular

### Status

Experimental

### Description

Checks if a matrix is triangular

### Syntax

`d = ` [[stdlib_linalg(module):is_triangular(interface)]] `(A,uplo)`

### Arguments

`A`: Shall be a rank-2 array

`uplo`: Shall be a single character from `{'u','U','l','L'}`

### Return value

Returns a `logical` scalar that is `.true.` if the input matrix is the type of triangular specified by `uplo` (upper or lower), and `.false.` otherwise.
Note that the definition of triangular used in this implementation allows nonsquare matrices to be triangular.
Specifically, upper triangular matrices satisfy `a_ij = 0` when `j < i`, and lower triangular matrices satisfy `a_ij = 0` when `j > i`.

### Example

```fortran
{!example/linalg/example_is_triangular.f90!}
```

## `is_hessenberg` - Checks if a matrix is hessenberg

### Status

Experimental

### Description

Checks if a matrix is Hessenberg

### Syntax

`d = ` [[stdlib_linalg(module):is_hessenberg(interface)]] `(A,uplo)`

### Arguments

`A`: Shall be a rank-2 array

`uplo`: Shall be a single character from `{'u','U','l','L'}`

### Return value

Returns a `logical` scalar that is `.true.` if the input matrix is the type of Hessenberg specified by `uplo` (upper or lower), and `.false.` otherwise.
Note that the definition of Hessenberg used in this implementation allows nonsquare matrices to be Hessenberg.
Specifically, upper Hessenberg matrices satisfy `a_ij = 0` when `j < i-1`, and lower Hessenberg matrices satisfy `a_ij = 0` when `j > i+1`.

### Example

```fortran
{!example/linalg/example_is_hessenberg.f90!}
```

<<<<<<< HEAD
## `lstsq` - Computes the least squares solution to a linear matrix equation. 
=======
## `det` - Computes the determinant of a square matrix
>>>>>>> 28ae6e03

### Status

Experimental

### Description

<<<<<<< HEAD
This function computes the least-squares solution to a linear matrix equation \( A \cdot x = b \).

Result vector `x` returns the approximate solution that minimizes the 2-norm \( || A \cdot x - b ||_2 \), i.e., it contains the least-squares solution to the problem. Matrix `A` may be full-rank, over-determined, or under-determined. The solver is based on LAPACK's `*GELSD` backends.

### Syntax

`x = ` [[stdlib_linalg(module):lstsq(interface)]] `(a, b, [, cond, overwrite_a, rank, err])`

### Arguments

`a`: Shall be a rank-2 `real` or `complex` array containing the coefficient matrix. It is an `intent(inout)` argument.

`b`: Shall be a rank-1 array of the same kind as `a`, containing the right-hand-side vector. It is an `intent(in)` argument.

`cond` (optional): Shall be a scalar `real` value cut-off threshold for rank evaluation: `s_i >= cond*maxval(s), i=1:rank`. Shall be a scalar, `intent(in)` argument.

`overwrite_a` (optional): Shall be an input `logical` flag. If `.true.`, input matrix `A` will be used as temporary storage and overwritten. This avoids internal data allocation. This is an `intent(in)` argument.

`rank` (optional): Shall be an `integer` scalar value, that contains the rank of input matrix `A`. This is an `intent(out)` argument.

`err` (optional): Shall be a `type(linalg_state_type)` value. This is an `intent(out)` argument.

### Return value

Returns an array value that represents the solution to the least squares system.

Raises `LINALG_ERROR` if the underlying Singular Value Decomposition process did not converge.
Raises `LINALG_VALUE_ERROR` if the matrix and right-hand-side vector have invalid/incompatible sizes.
=======
This function computes the determinant of a `real` or `complex` square matrix.

This interface comes with a `pure` version `det(a)`, and a non-pure version `det(a,overwrite_a,err)` that
allows for more expert control.

### Syntax

`c = ` [[stdlib_linalg(module):det(interface)]] `(a [, overwrite_a, err])`

### Arguments

`a`: Shall be a rank-2 square array

`overwrite_a` (optional): Shall be an input `logical` flag. if `.true.`, input matrix `a` will be used as temporary storage and overwritten. This avoids internal data allocation.
 This is an `intent(in)` argument.

`err` (optional): Shall be a `type(linalg_state_type)` value.  This is an `intent(out)` argument.

### Return value

Returns a `real` scalar value of the same kind of `a` that represents the determinant of the matrix.

Raises `LINALG_ERROR` if the matrix is singular.
Raises `LINALG_VALUE_ERROR` if the matrix is non-square.
Exceptions are returned to the `err` argument if provided; an `error stop` is triggered otherwise.

### Example

```fortran
{!example/linalg/example_determinant.f90!}
```

## `.det.` - Determinant operator of a square matrix

### Status

Experimental

### Description

This operator returns the determinant of a real square matrix.

This interface is equivalent to the `pure` version of determinant [[stdlib_linalg(module):det(interface)]]. 

### Syntax

`c = ` [[stdlib_linalg(module):operator(.det.)(interface)]] `(a)`

### Arguments

`a`: Shall be a rank-2 square array of any `real` or `complex` kinds. It is an `intent(in)` argument.

### Return value

Returns a real scalar value that represents the determinnt of the matrix.

Raises `LINALG_ERROR` if the matrix is singular.
Raises `LINALG_VALUE_ERROR` if the matrix is non-square.
>>>>>>> 28ae6e03
Exceptions trigger an `error stop`.

### Example

```fortran
<<<<<<< HEAD
{!example/linalg/example_lstsq.f90!}
=======
{!example/linalg/example_determinant2.f90!}
>>>>>>> 28ae6e03
```<|MERGE_RESOLUTION|>--- conflicted
+++ resolved
@@ -600,19 +600,14 @@
 {!example/linalg/example_is_hessenberg.f90!}
 ```
 
-<<<<<<< HEAD
 ## `lstsq` - Computes the least squares solution to a linear matrix equation. 
-=======
-## `det` - Computes the determinant of a square matrix
->>>>>>> 28ae6e03
-
-### Status
-
-Experimental
-
-### Description
-
-<<<<<<< HEAD
+
+### Status
+
+Experimental
+
+### Description
+
 This function computes the least-squares solution to a linear matrix equation \( A \cdot x = b \).
 
 Result vector `x` returns the approximate solution that minimizes the 2-norm \( || A \cdot x - b ||_2 \), i.e., it contains the least-squares solution to the problem. Matrix `A` may be full-rank, over-determined, or under-determined. The solver is based on LAPACK's `*GELSD` backends.
@@ -641,7 +636,22 @@
 
 Raises `LINALG_ERROR` if the underlying Singular Value Decomposition process did not converge.
 Raises `LINALG_VALUE_ERROR` if the matrix and right-hand-side vector have invalid/incompatible sizes.
-=======
+Exceptions trigger an `error stop`.
+
+### Example
+
+```fortran
+{!example/linalg/example_lstsq.f90!}
+```
+
+## `det` - Computes the determinant of a square matrix
+
+### Status
+
+Experimental
+
+### Description
+
 This function computes the determinant of a `real` or `complex` square matrix.
 
 This interface comes with a `pure` version `det(a)`, and a non-pure version `det(a,overwrite_a,err)` that
@@ -700,15 +710,10 @@
 
 Raises `LINALG_ERROR` if the matrix is singular.
 Raises `LINALG_VALUE_ERROR` if the matrix is non-square.
->>>>>>> 28ae6e03
 Exceptions trigger an `error stop`.
 
 ### Example
 
 ```fortran
-<<<<<<< HEAD
-{!example/linalg/example_lstsq.f90!}
-=======
 {!example/linalg/example_determinant2.f90!}
->>>>>>> 28ae6e03
 ```