--- conflicted
+++ resolved
@@ -1728,22 +1728,6 @@
 `water_hash`, `pengy_hash`, and `spooky_hash` relative to
 `fnv_1_hash` and `fnv_1a_hash`.
 
-<<<<<<< HEAD
-In the `src/test/hash_functions/validation` subdirectory, the Fortran
-Standard Library implements three executables to test the validity of
-the Fortran codes against the original C and C++ codes. The three
-executables must be compiled manually using the makefile
-`Makefile.validation`, and the compiler suite used must be
-GCC's. The first executable, `generate_key_array` is
-based on Fortran code, and generates a random sequence of 2048
-integers of kind `int8`, and stores that sequence in the binary file
-`key_array.bin`. The second executable, `generate_hash_arrays`, reads
-the values in `key_array.bin`, and, for each complicated hash
-procedure generates a corresponding binary file containing 2049 hash
-values generated from the values in `key_array.bin`. The third
-executable, `hash_validity_test`, reads the binary files and for each
-complicated hash procedure compares the contents of the binary file
-=======
 In the `src/test/hash_functions` subdirectory, the Fortran
 Standard Library contains codes to test the validity of
 the Fortran codes against the original C and C++ codes. It consists of one
@@ -1754,7 +1738,7 @@
 2) reads the values in `key_array.bin`, and, for each complicated C/C++-coded
 hash procedure, generates a corresponding binary file containing 2049 hash
 values generated from the values in `key_array.bin`., and
-3) reads the binary files, and, for each complicated C/C++-coded hash procedure, compares the contents of the binary file
->>>>>>> 5863d78f
+3) reads the binary files, and, for each complicated C/C++-coded hash procedure,
+compares the contents of the binary file
 with the results of calculating hash values using the corresponding
 Fortran hash procedure on the same keys.