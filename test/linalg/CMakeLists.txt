--- conflicted
+++ resolved
@@ -2,11 +2,8 @@
   fppFiles
   "test_linalg.fypp"
   "test_blas_lapack.fypp"
-<<<<<<< HEAD
   "test_linalg_cholesky.fypp"
-=======
   "test_linalg_eigenvalues.fypp"
->>>>>>> cc129c6c
   "test_linalg_solve.fypp"
   "test_linalg_lstsq.fypp"
   "test_linalg_determinant.fypp"
