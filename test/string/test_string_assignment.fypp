<<<<<<< HEAD
#: include "common.fypp"
=======
#:include "common.fypp"
>>>>>>> 7be64855
! SPDX-Identifier: MIT
module test_string_assignment
    use testdrive, only : new_unittest, unittest_type, error_type, check
    use stdlib_kinds, only : int8, int16, int32, int64, lk, c_bool
    use stdlib_string_type, only : string_type, assignment(=), operator(==), len
    implicit none

contains

    !> Collect all exported unit tests
    subroutine collect_string_assignment(testsuite)
        !> Collection of tests
        type(unittest_type), allocatable, intent(out) :: testsuite(:)

        testsuite = [ &
            new_unittest("assignment", test_assignment), &
            new_unittest("constructor", test_constructor) &
            ]
    end subroutine collect_string_assignment

    subroutine test_assignment(error)
        !> Error handling
        type(error_type), allocatable, intent(out) :: error
        type(string_type) :: string

        call check(error, len(string) == 0)
        if (allocated(error)) return

        string = "Sequence"
        call check(error, len(string) == 8)
    end subroutine test_assignment

    subroutine test_constructor(error)
        !> Error handling
        type(error_type), allocatable, intent(out) :: error
        character(len=128) :: flc

        write(flc, '(g0)') -1026191
        call check(error, string_type(-1026191) == trim(flc))
        if (allocated(error)) return

        write(flc, '(g0)') 124787
        call check(error, string_type(124787) == trim(flc))
        if (allocated(error)) return

        write(flc, '(g0)') -2_int8
        call check(error, string_type(-2_int8) == trim(flc))
        if (allocated(error)) return

        write(flc, '(g0)') 5_int8
        call check(error, string_type(5_int8) == trim(flc))
        if (allocated(error)) return

        write(flc, '(g0)') -72_int16
        call check(error, string_type(-72_int16) == trim(flc))
        if (allocated(error)) return

        write(flc, '(g0)') -8924889_int32
        call check(error, string_type(-8924889_int32) == trim(flc))
        if (allocated(error)) return

        write(flc, '(g0)') 2378405_int32
        call check(error, string_type(2378405_int32) == trim(flc))
        if (allocated(error)) return

        write(flc, '(g0)') 921092378411_int64
        call check(error, string_type(921092378411_int64) == trim(flc))
        if (allocated(error)) return

        write(flc, '(g0)') -1272835761_int64
        call check(error, string_type(-1272835761_int64) == trim(flc))
        if (allocated(error)) return

        write(flc, '(g0)') .true.
        call check(error, string_type(.true.) == trim(flc))
        if (allocated(error)) return

        write(flc, '(g0)') .false.
        call check(error, string_type(.false.) == trim(flc))
        if (allocated(error)) return

#:if WITH_CBOOL
        write(flc, '(g0)') .false._c_bool
        call check(error, string_type(.false._c_bool) == trim(flc))
        if (allocated(error)) return
#:endif

        write(flc, '(g0)') .true._lk
        call check(error, string_type(.true._lk) == trim(flc))
    end subroutine test_constructor

end module test_string_assignment


program tester
    use, intrinsic :: iso_fortran_env, only : error_unit
    use testdrive, only : run_testsuite, new_testsuite, testsuite_type
    use test_string_assignment, only : collect_string_assignment
    implicit none
    integer :: stat, is
    type(testsuite_type), allocatable :: testsuites(:)
    character(len=*), parameter :: fmt = '("#", *(1x, a))'

    stat = 0

    testsuites = [ &
        new_testsuite("string-assignment", collect_string_assignment) &
        ]

    do is = 1, size(testsuites)
        write(error_unit, fmt) "Testing:", testsuites(is)%name
        call run_testsuite(testsuites(is)%collect, error_unit, stat)
    end do

    if (stat > 0) then
        write(error_unit, '(i0, 1x, a)') stat, "test(s) failed!"
        error stop
    end if
end program<|MERGE_RESOLUTION|>--- conflicted
+++ resolved
@@ -1,8 +1,4 @@
-<<<<<<< HEAD
-#: include "common.fypp"
-=======
 #:include "common.fypp"
->>>>>>> 7be64855
 ! SPDX-Identifier: MIT
 module test_string_assignment
     use testdrive, only : new_unittest, unittest_type, error_type, check
