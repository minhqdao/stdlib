# Unreleased

Features available from the latest git source

- new module `stdlib_distribution_uniform`
  [#272](https://github.com/fortran-lang/stdlib/pull/272)
- new module `stdlib_selection`
  [#500](https://github.com/fortran-lang/stdlib/pull/500)
  - new procedures `select`, `arg_select`
- new module `stdlib_version`
  [#579](https://github.com/fortran-lang/stdlib/pull/579)
  - new procedure `get_stdlib_version`
- update module `stdlib_io`
  [597](https://github.com/fortran-lang/stdlib/pull/597)
  - new procedure `getline`
- new module `stdlib_io_npy`
  [#581](https://github.com/fortran-lang/stdlib/pull/581)
  - new procedures `save_npy`, `load_npy`
- update module `stdlib_math`
<<<<<<< HEAD
  - new procedure `diff`
=======
  - new procedures `is_close` and `all_close`
    [#488](https://github.com/fortran-lang/stdlib/pull/488)
  - new procedures `arg`, `argd` and `argpi`
    [#498](https://github.com/fortran-lang/stdlib/pull/498)
>>>>>>> 01b3fb99

Changes to existing modules

- change in module `stdlib_math`
  - `linspace` and `logspace` made pure
    [#549](https://github.com/fortran-lang/stdlib/pull/549)
- change in module `stdlib_string_type`
  - `move` procedure made *pure*/*elemental*
    [#562](https://github.com/fortran-lang/stdlib/pull/562)
- support for quadruple precision made optional
  [#565](https://github.com/fortran-lang/stdlib/pull/565)


# Version 0.1.0

Full release notes available at [v0.1.0] tag.

[v0.1.0]: https://github.com/fortran-lang/stdlib/releases/tag/v0.1.0

- new module `stdlib_ascii`
  [#32](https://github.com/fortran-lang/stdlib/pull/32)
- new module `stdlib_bitsets`
  [#239](https://github.com/fortran-lang/stdlib/pull/239)
  - new derived types `bitset_64` and `bitset_large`
  - new abstract base class `bitset_type`
- new module `stdlib_error`
  [#53](https://github.com/fortran-lang/stdlib/pull/53)
- new module `stdlib_io`
  - new procedures `loadtxt` and `savetxt`
    [#23](https://github.com/fortran-lang/stdlib/pull/23)
    [#37](https://github.com/fortran-lang/stdlib/pull/37)
  - new procedure `open`
    [#71](https://github.com/fortran-lang/stdlib/pull/71)
    [#77](https://github.com/fortran-lang/stdlib/pull/77)
- new module `stdlib_kinds`
  [#63](https://github.com/fortran-lang/stdlib/pull/63)
- new module `stdlib_linalg`
  - new procedures `diag`, `eye` and `trace`
    [#170](https://github.com/fortran-lang/stdlib/pull/170)
  - new procedure `outer_product`
    [#432](https://github.com/fortran-lang/stdlib/pull/432)
- new module `stdlib_logger`
  - new derived type `logger_type`
    [#228](https://github.com/fortran-lang/stdlib/pull/228)
    [#261](https://github.com/fortran-lang/stdlib/pull/261)
- new module `stdlib_math`
  - new procedure `clip`
    [#355](https://github.com/fortran-lang/stdlib/pull/355)
  - new procedures `linspace` and `logspace`
    [#420](https://github.com/fortran-lang/stdlib/pull/420)
  - new procedure `arange`
    [#480](https://github.com/fortran-lang/stdlib/pull/480)
  - new procedure `gcd`
    [#539](https://github.com/fortran-lang/stdlib/pull/539)
- new module `stdlib_optval`
  [#73](https://github.com/fortran-lang/stdlib/pull/73)
  [#96](https://github.com/fortran-lang/stdlib/pull/96)
  [#139](https://github.com/fortran-lang/stdlib/pull/139)
- new module `stdlib_quadrature`
  - new procedures `trapz`, `trapz_weights`, `simps` and `simps_weights`
    [#146](https://github.com/fortran-lang/stdlib/pull/146)
  - new procedures `gauss_legendre`, `gauss_legendre_lobatto`
    [#313](https://github.com/fortran-lang/stdlib/pull/313)
- new module `stdlib_random`
  [#271](https://github.com/fortran-lang/stdlib/pull/271)
- new module `stdlib_sorting`
  - new procedures `sort`, `ord_sort` and `sort_index`
    [#408](https://github.com/fortran-lang/stdlib/pull/408)
- new module `stdlib_specialfunctions`
  - new procedures `legendre` and `dlegendre`
    [#313](https://github.com/fortran-lang/stdlib/pull/313)
- new module `stdlib_stats`
  - new procedure `mean`
    [#124](https://github.com/fortran-lang/stdlib/pull/124)
    [#130](https://github.com/fortran-lang/stdlib/pull/130)
    [#132](https://github.com/fortran-lang/stdlib/pull/132)
  - new procedure `var`
    [#144](https://github.com/fortran-lang/stdlib/pull/144)
  - new procedure `moment`
    [#153](https://github.com/fortran-lang/stdlib/pull/153)
  - new procedure `corr`
    [#191](https://github.com/fortran-lang/stdlib/pull/191)
  - new procedure `median`
    [#426](https://github.com/fortran-lang/stdlib/pull/426)
- new module `stdlib_string_type`
  - new derived types `string_type`
    [#320](https://github.com/fortran-lang/stdlib/pull/320)
  - new procedure `move`
    [#467](https://github.com/fortran-lang/stdlib/pull/467)
- new module `stdlib_stringlist_type`
  - new derived types `stringlist_type` and `stringlist_index_type`
    [#470](https://github.com/fortran-lang/stdlib/pull/470)
- new module `stdlib_strings`
  - new procedure `to_string`
    [#444](https://github.com/fortran-lang/stdlib/pull/444)
  - new procedures `strip` and `chomp`
    [#343](https://github.com/fortran-lang/stdlib/pull/343)
  - new procedures `starts_with` and `ends_with`
    [#384](https://github.com/fortran-lang/stdlib/pull/384)
  - new procedure `slice`
    [#414](https://github.com/fortran-lang/stdlib/pull/414)
  - new procedure `find`
    [#433](https://github.com/fortran-lang/stdlib/pull/433)
  - new procedure `replace_all`
    [#436](https://github.com/fortran-lang/stdlib/pull/436)
  - new procedures `padl` and `padr`
    [#441](https://github.com/fortran-lang/stdlib/pull/441)
  - new procedure `count`
    [#453](https://github.com/fortran-lang/stdlib/pull/453)
- new module `stdlib_system`
  - new procedure `sleep`
    [#54](https://github.com/fortran-lang/stdlib/pull/54)<|MERGE_RESOLUTION|>--- conflicted
+++ resolved
@@ -17,14 +17,11 @@
   [#581](https://github.com/fortran-lang/stdlib/pull/581)
   - new procedures `save_npy`, `load_npy`
 - update module `stdlib_math`
-<<<<<<< HEAD
-  - new procedure `diff`
-=======
   - new procedures `is_close` and `all_close`
     [#488](https://github.com/fortran-lang/stdlib/pull/488)
   - new procedures `arg`, `argd` and `argpi`
     [#498](https://github.com/fortran-lang/stdlib/pull/498)
->>>>>>> 01b3fb99
+  - new procedure `diff`
 
 Changes to existing modules
 
