--- conflicted
+++ resolved
@@ -2,7 +2,6 @@
 
 Features available from the latest git source
 
-<<<<<<< HEAD
 - new module `stdlib_hash_32bit`
   [#573](https://github.com/fortran-lang/stdlib/pull/573)
   - new procedures: `fibonacci_hash`, `fnv_1_hash`, 
@@ -15,11 +14,9 @@
     `new_pengy_hash_seed`, `new_spooky_hash_seed`,
     `odd_random_integer`, `pengy_hash`, `spooky_hash`, `spookyhash_128`, and
     `universal_mult_hash`
-=======
 - new module `stdlib_array`
   [#603](https://github.com/fortran-lang/stdlib/pull/603)
   - new procedures `trueloc`, `falseloc`
->>>>>>> 30f5321b
 - new module `stdlib_distribution_uniform`
   [#272](https://github.com/fortran-lang/stdlib/pull/272)
 - new module `stdlib_selection`
