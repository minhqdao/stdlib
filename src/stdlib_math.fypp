#:include "common.fypp"
#:set IR_KINDS_TYPES = INT_KINDS_TYPES + REAL_KINDS_TYPES
#:set RC_KINDS_TYPES = REAL_KINDS_TYPES + CMPLX_KINDS_TYPES

module stdlib_math
    use stdlib_kinds, only: int8, int16, int32, int64, sp, dp, xdp, qp
    use stdlib_optval, only: optval

    implicit none
    private
    public :: clip, gcd, linspace, logspace
    public :: EULERS_NUMBER_SP, EULERS_NUMBER_DP
#:if WITH_QP
    public :: EULERS_NUMBER_QP
#:endif
    public :: DEFAULT_LINSPACE_LENGTH, DEFAULT_LOGSPACE_BASE, DEFAULT_LOGSPACE_LENGTH
<<<<<<< HEAD
    public :: arange, is_close, all_close
    public :: diff
=======
    public :: arange, arg, argd, argpi, is_close, all_close
>>>>>>> 01b3fb99

    integer, parameter :: DEFAULT_LINSPACE_LENGTH = 100
    integer, parameter :: DEFAULT_LOGSPACE_LENGTH = 50
    integer, parameter :: DEFAULT_LOGSPACE_BASE = 10

    ! Useful constants for lnspace
    real(sp), parameter :: EULERS_NUMBER_SP = exp(1.0_sp)
    real(dp), parameter :: EULERS_NUMBER_DP = exp(1.0_dp)
#:if WITH_QP
    real(qp), parameter :: EULERS_NUMBER_QP = exp(1.0_qp)
#:endif

    !> Useful constants `PI` for `argd/argpi`
    #:for k1 in REAL_KINDS
    real(kind=${k1}$), parameter :: PI_${k1}$ = acos(-1.0_${k1}$)
    #:endfor

    interface clip
    #:for k1, t1 in IR_KINDS_TYPES
        module procedure clip_${k1}$
    #:endfor
    end interface clip

    !> Returns the greatest common divisor of two integers
    !> ([Specification](../page/specs/stdlib_math.html#gcd))
    !>
    !> Version: experimental
    interface gcd
    #:for k1, t1 in INT_KINDS_TYPES
        module procedure gcd_${k1}$
    #:endfor
    end interface gcd

    interface linspace
    !! Version: Experimental
    !!
    !! Create rank 1 array of linearly spaced elements
    !! If the number of elements is not specified, create an array with size 100. If n is a negative value,
    !! return an array with size 0. If n = 1, return an array whose only element is end
    !!([Specification](../page/specs/stdlib_math.html#linspace-create-a-linearly-spaced-rank-one-array))
    #:for k1, t1 in RC_KINDS_TYPES
      #:set RName = rname("linspace_default", 1, t1, k1)
      pure module function ${RName}$(start, end) result(res)
        ${t1}$, intent(in) :: start
        ${t1}$, intent(in) :: end

        ${t1}$ :: res(DEFAULT_LINSPACE_LENGTH)
      end function ${RName}$
    #:endfor

    #:for k1, t1 in RC_KINDS_TYPES
      #:set RName = rname("linspace_n", 1, t1, k1)
      pure module function ${RName}$(start, end, n) result(res)
        ${t1}$, intent(in) :: start
        ${t1}$, intent(in) :: end
        integer, intent(in) :: n

        ${t1}$ :: res(max(n, 0))
      end function ${RName}$
    #:endfor


    ! Add support for integer linspace
    !!
    !! When dealing with integers as the `start` and `end` parameters, the return type is always a `real(dp)`.
    #:for k1, t1 in INT_KINDS_TYPES
      #:set RName = rname("linspace_default", 1, t1, k1)
      #! The interface for INT_KINDS_TYPES cannot be combined with RC_KINDS_TYPES
      #! because the output for integer types is always a real with dp.
      pure module function ${RName}$(start, end) result(res)
        ${t1}$, intent(in) :: start
        ${t1}$, intent(in) :: end

        real(dp) :: res(DEFAULT_LINSPACE_LENGTH)
      end function ${RName}$
    #:endfor

    #:for k1, t1 in INT_KINDS_TYPES
      #:set RName = rname("linspace_n", 1, t1, k1)
      pure module function ${RName}$(start, end, n) result(res)
        ${t1}$, intent(in) :: start
        ${t1}$, intent(in) :: end
        integer, intent(in) :: n

        real(dp) :: res(max(n, 0))
      end function ${RName}$
    #:endfor

  end interface

  interface logspace
  !! Version: Experimental
  !!
  !! Create rank 1 array of logarithmically spaced elements from base**start to base**end.
  !! If the number of elements is not specified, create an array with size 50. If n is a negative value,
  !! return an array with size 0. If n = 1, return an array whose only element is base**end. If no base
  !! is specified, logspace will default to using a base of 10
  !!
  !!([Specification](../page/specs/stdlib_math.html#logspace-create-a-logarithmically-spaced-rank-one-array))
  #!=========================================================
  #!=     logspace(start, end)                              =
  #!=========================================================
  #:for k1, t1 in RC_KINDS_TYPES
    #:set RName = rname("logspace", 1, t1, k1, "default")
    pure module function ${RName}$(start, end) result(res)

      ${t1}$, intent(in) :: start
      ${t1}$, intent(in) :: end

      ${t1}$ :: res(DEFAULT_LOGSPACE_LENGTH)

    end function ${RName}$
  #:endfor
  #! Integer support
  #:set RName = rname("logspace", 1, "integer(int32)", "int32", "default")
    pure module function ${RName}$(start, end) result(res)

      integer, intent(in) :: start
      integer, intent(in) :: end

      real(dp) :: res(DEFAULT_LOGSPACE_LENGTH)

  end function ${RName}$

  #!=========================================================
  #!=     logspace(start, end, n)                           =
  #!=========================================================
  #:for k1, t1 in RC_KINDS_TYPES
    #:set RName = rname("logspace", 1, t1, k1, "n")
    pure module function ${RName}$(start, end, n) result(res)
      ${t1}$, intent(in) :: start
      ${t1}$, intent(in) :: end
      integer, intent(in) :: n

      ${t1}$ :: res(max(n, 0))
    end function ${RName}$
  #:endfor
  #! Integer support
  #:set RName = rname("logspace", 1, "integer(int32)", "int32", "n")
    pure module function ${RName}$(start, end, n) result(res)
      integer, intent(in) :: start
      integer, intent(in) :: end
      integer, intent(in) :: n

      real(dp) :: res(n)
    end function ${RName}$

  #!=========================================================
  #!=     logspace(start, end, n, base)                     =
  #!=========================================================
  #! Need another function where base is not optional,
  #! otherwise the compiler can not differentiate between
  #! generic calls to logspace_n where a base is not present
  #! ========================================================
  #:for k1, t1 in REAL_KINDS_TYPES
    ! Generate logarithmically spaced sequence from ${k1}$ base to the powers
    ! of ${k1}$ start and end. [base^start, ... , base^end]
    ! Different combinations of parameter types will lead to different result types.
    ! Those combinations are indicated in the body of each function.
    #:set RName = rname("logspace", 1, t1, k1, "n_rbase")
    pure module function ${RName}$(start, end, n, base) result(res)
      ${t1}$, intent(in) :: start
      ${t1}$, intent(in) :: end
      integer, intent(in) :: n
      ${t1}$, intent(in) :: base
      ! real(${k1}$) endpoints + real(${k1}$) base = real(${k1}$) result
      ${t1}$ :: res(max(n, 0))
    end function ${RName}$

    #:set RName = rname("logspace", 1, t1, k1, "n_cbase")
    pure module function ${RName}$(start, end, n, base) result(res)
      ${t1}$, intent(in) :: start
      ${t1}$, intent(in) :: end
      integer, intent(in) :: n
      complex(${k1}$), intent(in) :: base
      ! real(${k1}$) endpoints + complex(${k1}$) base = complex(${k1}$) result
      ${t1}$ :: res(max(n, 0))
    end function ${RName}$

    #:set RName = rname("logspace", 1, t1, k1, "n_ibase")
    pure module function ${RName}$(start, end, n, base) result(res)
      ${t1}$, intent(in) :: start
      ${t1}$, intent(in) :: end
      integer, intent(in) :: n
      integer, intent(in) :: base
      ! real(${k1}$) endpoints + integer base = real(${k1}$) result
      ${t1}$ :: res(max(n, 0))
    end function ${RName}$
  #:endfor
  #! ========================================================
  #! ========================================================
  #:for k1, t1 in CMPLX_KINDS_TYPES
    ! Generate logarithmically spaced sequence from ${k1}$ base to the powers
    ! of ${k1}$ start and end. [base^start, ... , base^end]
    ! Different combinations of parameter types will lead to different result types.
    ! Those combinations are indicated in the body of each function.
    #:set RName = rname("logspace", 1, t1, k1, "n_rbase")
    pure module function ${RName}$(start, end, n, base) result(res)
      ${t1}$, intent(in) :: start
      ${t1}$, intent(in) :: end
      integer, intent(in) :: n
      real(${k1}$), intent(in) :: base
      ! complex(${k1}$) endpoints + real(${k1}$) base = complex(${k1}$) result
      ${t1}$ :: res(max(n, 0))
    end function ${RName}$

    #:set RName = rname("logspace", 1, t1, k1, "n_cbase")
    pure module function ${RName}$(start, end, n, base) result(res)
      ${t1}$, intent(in) :: start
      ${t1}$, intent(in) :: end
      integer, intent(in) :: n
      complex(${k1}$), intent(in) :: base
      ! complex(${k1}$) endpoints + complex(${k1}$) base = complex(${k1}$) result
      ${t1}$ :: res(max(n, 0))
    end function ${RName}$

    #:set RName = rname("logspace", 1, t1, k1, "n_ibase")
    pure module function ${RName}$(start, end, n, base) result(res)
      ${t1}$, intent(in) :: start
      ${t1}$, intent(in) :: end
      integer, intent(in) :: n
      integer, intent(in) :: base
      ! complex(${k1}$) endpoints + integer base = complex(${k1}$) result
      ${t1}$ :: res(max(n, 0))
    end function ${RName}$
  #:endfor
  #! ========================================================
  #! ========================================================
  #! Provide support for Integer start/endpoints
    ! Generate logarithmically spaced sequence from ${k1}$ base to the powers
    ! of ${k1}$ start and end. [base^start, ... , base^end]
    ! Different combinations of parameter types will lead to different result types.
    ! Those combinations are indicated in the body of each function.
  #:for k1 in REAL_KINDS
    #:set RName = rname("logspace", 1, "integer(int32)", "int32", "n_r" + str(k1) + "base")
    pure module function ${RName}$(start, end, n, base) result(res)
      integer, intent(in) :: start
      integer, intent(in) :: end
      integer, intent(in) :: n
      real(${k1}$), intent(in) :: base
      ! integer endpoints + real(${k1}$) base = real(${k1}$) result
      real(${k1}$) :: res(max(n, 0))
    end function ${RName}$

    #:set RName = rname("logspace", 1, "integer(int32)", "int32", "n_c" + str(k1) + "base")
    pure module function ${RName}$(start, end, n, base) result(res)
      integer, intent(in) :: start
      integer, intent(in) :: end
      integer, intent(in) :: n
      complex(${k1}$), intent(in) :: base
      ! integer endpoints + complex(${k1}$) base = complex(${k1}$) result
      complex(${k1}$) :: res(max(n, 0))
    end function ${RName}$
  #:endfor

    #:set RName = rname("logspace", 1, "integer(int32)", "int32", "n_ibase")
    pure module function ${RName}$(start, end, n, base) result(res)
      integer, intent(in) :: start
      integer, intent(in) :: end
      integer, intent(in) :: n
      integer, intent(in) :: base
      ! integer endpoints + integer base = integer result
      integer :: res(max(n, 0))
    end function ${RName}$


  end interface

    !> Version: experimental
    !>
    !> `arange` creates a one-dimensional `array` of the `integer/real` type 
    !>  with fixed-spaced values of given spacing, within a given interval.
    !> ([Specification](../page/specs/stdlib_math.html#arange))
    interface arange
        #:set RI_KINDS_TYPES = REAL_KINDS_TYPES + INT_KINDS_TYPES
        #:for k1, t1 in RI_KINDS_TYPES
        pure module function arange_${t1[0]}$_${k1}$(start, end, step) result(result)
            ${t1}$, intent(in) :: start
            ${t1}$, intent(in), optional :: end, step
            ${t1}$, allocatable :: result(:)
        end function arange_${t1[0]}$_${k1}$
        #:endfor
    end interface arange

    !> Version: experimental
    !>
    !> `arg` computes the phase angle in the interval (-π,π].
    !> ([Specification](../page/specs/stdlib_math.html#arg))
    interface arg
        #:for k1 in CMPLX_KINDS
        procedure :: arg_${k1}$
        #:endfor
    end interface arg

    !> Version: experimental
    !>
    !> `argd` computes the phase angle of degree version in the interval (-180.0,180.0].
    !> ([Specification](../page/specs/stdlib_math.html#argd))
    interface argd
        #:for k1 in CMPLX_KINDS
        procedure :: argd_${k1}$
        #:endfor
    end interface argd

    !> Version: experimental
    !>
    !> `argpi` computes the phase angle of circular version in the interval (-1.0,1.0].
    !> ([Specification](../page/specs/stdlib_math.html#argpi))
    interface argpi
        #:for k1 in CMPLX_KINDS
        procedure :: argpi_${k1}$
        #:endfor
    end interface argpi
    
    !> Returns a boolean scalar/array where two scalar/arrays are element-wise equal within a tolerance.
    !> ([Specification](../page/specs/stdlib_math.html#is_close))
    interface is_close
        #:set RC_KINDS_TYPES = REAL_KINDS_TYPES + CMPLX_KINDS_TYPES
        #:for k1, t1 in RC_KINDS_TYPES
        elemental module logical function is_close_${t1[0]}$${k1}$(a, b, rel_tol, abs_tol, equal_nan) result(close)
            ${t1}$, intent(in) :: a, b
            real(${k1}$), intent(in), optional :: rel_tol, abs_tol
            logical, intent(in), optional :: equal_nan
        end function is_close_${t1[0]}$${k1}$
        #:endfor
    end interface is_close

    !> Version: experimental
    !>
    !> Returns a boolean scalar where two arrays are element-wise equal within a tolerance.
    !> ([Specification](../page/specs/stdlib_math.html#all_close))
    interface all_close
        #:set RC_KINDS_TYPES = REAL_KINDS_TYPES + CMPLX_KINDS_TYPES
        #:set RANKS = range(1, MAXRANK + 1)
        #:for k1, t1 in RC_KINDS_TYPES
        #:for r1 in RANKS
        logical pure module function all_close_${r1}$_${t1[0]}$${k1}$(a, b, rel_tol, abs_tol, equal_nan) result(close)
            ${t1}$, intent(in) :: a${ranksuffix(r1)}$, b${ranksuffix(r1)}$
            real(${k1}$), intent(in), optional :: rel_tol, abs_tol
            logical, intent(in), optional :: equal_nan
        end function all_close_${r1}$_${t1[0]}$${k1}$
        #:endfor
        #:endfor
    end interface all_close
    
    !> Version: experimental
    !>
    !> Computes differences between adjacent elements of the input array.
    !> ([Specification](../page/specs/stdlib_math.html#diff))
    interface diff
        #:set RI_KINDS_TYPES = REAL_KINDS_TYPES + INT_KINDS_TYPES
        #:for k1, t1 in RI_KINDS_TYPES
        pure module function diff_1_${k1}$(x, n) result(Y)
            ${t1}$, intent(in) :: x(:)
            integer, intent(in), optional :: n
            ${t1}$, allocatable :: Y(:)
        end function diff_1_${k1}$
        pure module function diff_2_${k1}$(X, n, dim) result(Y)
            ${t1}$, intent(in) :: X(:, :)
            integer, intent(in), optional :: n, dim
            ${t1}$, allocatable :: Y(:,:)
        end function diff_2_${k1}$
        #:endfor
    end interface diff

contains

    #:for k1, t1 in IR_KINDS_TYPES
    elemental function clip_${k1}$(x, xmin, xmax) result(res)
        ${t1}$, intent(in) :: x
        ${t1}$, intent(in) :: xmin
        ${t1}$, intent(in) :: xmax
        ${t1}$ :: res

        res = max(min(x, xmax), xmin)
    end function clip_${k1}$

    #:endfor

    #:for k1, t1 in CMPLX_KINDS_TYPES
    elemental function arg_${k1}$(z) result(result) 
        ${t1}$, intent(in) :: z
        real(${k1}$) :: result

        result = merge(0.0_${k1}$, atan2(z%im, z%re), z == (0.0_${k1}$, 0.0_${k1}$))

    end function arg_${k1}$

    elemental function argd_${k1}$(z) result(result) 
        ${t1}$, intent(in) :: z
        real(${k1}$) :: result

        result = merge(0.0_${k1}$, atan2(z%im, z%re), z == (0.0_${k1}$, 0.0_${k1}$)) &
                 *180.0_${k1}$/PI_${k1}$

    end function argd_${k1}$

    elemental function argpi_${k1}$(z) result(result) 
        ${t1}$, intent(in) :: z
        real(${k1}$) :: result

        result = merge(0.0_${k1}$, atan2(z%im, z%re), z == (0.0_${k1}$, 0.0_${k1}$)) &
                 /PI_${k1}$

    end function argpi_${k1}$
    #:endfor

    #:for k1, t1 in INT_KINDS_TYPES
    !> Returns the greatest common divisor of two integers of kind ${k1}$
    !> using the Euclidean algorithm.
    elemental function gcd_${k1}$(a, b) result(res)
        ${t1}$, intent(in) :: a
        ${t1}$, intent(in) :: b
        ${t1}$ :: res

        ${t1}$ :: rem, tmp

        rem = min(abs(a), abs(b))
        res = max(abs(a), abs(b))
        do while (rem /= 0_${k1}$)
          tmp = rem
          rem = mod(res, rem)
          res = tmp
        end do
    end function gcd_${k1}$

    #:endfor
    
end module stdlib_math<|MERGE_RESOLUTION|>--- conflicted
+++ resolved
@@ -14,12 +14,7 @@
     public :: EULERS_NUMBER_QP
 #:endif
     public :: DEFAULT_LINSPACE_LENGTH, DEFAULT_LOGSPACE_BASE, DEFAULT_LOGSPACE_LENGTH
-<<<<<<< HEAD
-    public :: arange, is_close, all_close
-    public :: diff
-=======
-    public :: arange, arg, argd, argpi, is_close, all_close
->>>>>>> 01b3fb99
+    public :: arange, arg, argd, argpi, is_close, all_close, diff
 
     integer, parameter :: DEFAULT_LINSPACE_LENGTH = 100
     integer, parameter :: DEFAULT_LOGSPACE_LENGTH = 50
