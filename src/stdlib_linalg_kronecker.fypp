--- conflicted
+++ resolved
@@ -17,16 +17,11 @@
       maxM2 = size(B, dim=1)
       maxN2 = size(B, dim=2)
       
-<<<<<<< HEAD
-      do n1=1, maxN1
-         do m1=1, maxM1
+
+      do n1 = 1, maxN1
+         do m1 = 1, maxM1
             ! We use the Wikipedia convention for ordering of the matrix elements
 	    ! https://en.wikipedia.org/wiki/Kronecker_product
-=======
-      do n1 = 1, maxN1
-         do m1 = 1, maxM1
-            ! We use the numpy.kron convention for ordering of the matrix elements
->>>>>>> 9612c71d
             C((m1-1)*maxM2+1:m1*maxM2, (n1-1)*maxN2+1:n1*maxN2) = A(m1, n1) * B(:,:)
          end do
       end do
