--- conflicted
+++ resolved
@@ -30,6 +30,7 @@
         stdlib_math_linspace.fypp \
         stdlib_math_logspace.fypp \
         stdlib_math_is_close.fypp \
+        stdlib_math_all_close.fypp \
         stdlib_stats_distribution_PRNG.fypp \
         stdlib_string_type.fypp \
         stdlib_string_type_constructor.fypp \
@@ -172,10 +173,9 @@
 stdlib_linalg_outer_product.o: stdlib_linalg.o
 stdlib_math_is_close.o: \
     stdlib_math.o
+stdlib_math_all_close.o: \
+    stdlib_math.o \
+    stdlib_math_is_close.o
 stdlib_stringlist_type.o: stdlib_string_type.o \
     stdlib_math.o \
-<<<<<<< HEAD
-    stdlib_optval.o
-=======
-	  stdlib_optval.o
->>>>>>> f9acfbe9
+    stdlib_optval.o