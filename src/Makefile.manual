--- conflicted
+++ resolved
@@ -23,15 +23,11 @@
 SRC = f18estop.f90 \
       stdlib_ascii.f90 \
       stdlib_error.f90 \
-<<<<<<< HEAD
       stdlib_specialfunctions.f90 \
       stdlib_specialfunctions_legendre.f90 \
       stdlib_io.f90 \
-=======
->>>>>>> bc37bcc8
       stdlib_kinds.f90 \
       stdlib_logger.f90 \
-<<<<<<< HEAD
       stdlib_optval.f90 \
       stdlib_quadrature.f90 \
       stdlib_quadrature_trapz.f90 \
@@ -42,11 +38,9 @@
       stdlib_stats_moment_all.f90 \
       stdlib_stats_moment_mask.f90 \
       stdlib_stats_moment_scalar.f90 \
-      stdlib_stats_var.f90
-=======
+      stdlib_stats_var.f90 \
       stdlib_string_type.f90 \
       $(SRCGEN)
->>>>>>> bc37bcc8
 
 LIB = libstdlib.a
 
@@ -92,9 +86,9 @@
 stdlib_logger.o: stdlib_ascii.o stdlib_optval.o
 stdlib_optval.o: stdlib_kinds.o
 stdlib_quadrature.o: stdlib_kinds.o
-<<<<<<< HEAD
+
 stdlib_quadrature_gauss.o: stdlib_kinds.o
-=======
+
 stdlib_quadrature_simps.o: \
 	stdlib_quadrature.o \
 	stdlib_error.o \
@@ -113,7 +107,6 @@
 	stdlib_optval.o \
 	stdlib_kinds.o \
 	stdlib_stats.o
->>>>>>> bc37bcc8
 stdlib_stats_mean.o: \
 	stdlib_optval.o \
 	stdlib_kinds.o \
