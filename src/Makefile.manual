SRCFYPP =\
        stdlib_ascii.fypp \
        stdlib_bitsets_64.fypp \
        stdlib_bitsets_large.fypp \
        stdlib_bitsets.fypp \
        stdlib_io.fypp \
        stdlib_linalg.fypp \
        stdlib_linalg_diag.fypp \
        stdlib_linalg_outer_product.fypp \
        stdlib_optval.fypp \
        stdlib_quadrature.fypp \
        stdlib_quadrature_trapz.fypp \
        stdlib_quadrature_simps.fypp \
        stdlib_sorting.fypp \
        stdlib_sorting_ord_sort.fypp \
        stdlib_sorting_sort.fypp \
        stdlib_sorting_sort_index.fypp \
        stdlib_stats.fypp \
        stdlib_stats_corr.fypp \
        stdlib_stats_cov.fypp \
        stdlib_stats_mean.fypp \
        stdlib_stats_moment.fypp \
        stdlib_stats_moment_all.fypp \
        stdlib_stats_moment_mask.fypp \
        stdlib_stats_moment_scalar.fypp \
        stdlib_stats_var.fypp \
        stdlib_math.fypp \
		stdlib_math_linspace.fypp \
		stdlib_math_logspace.fypp \
        stdlib_stats_distribution_PRNG.fypp \
        stdlib_string_type.fypp

SRC = f18estop.f90 \
      stdlib_error.f90 \
      stdlib_specialfunctions.f90 \
      stdlib_specialfunctions_legendre.f90 \
      stdlib_io.f90 \
      stdlib_kinds.f90 \
      stdlib_logger.f90 \
      stdlib_quadrature_gauss.f90 \
      stdlib_strings.f90 \
      $(SRCGEN)

LIB = libstdlib.a


SRCGEN = $(SRCFYPP:.fypp=.f90)
OBJS = $(SRC:.f90=.o)
MODS = $(OBJS:.o=.mod)
SMODS = $(OBJS:.o=*.smod)

.PHONY: all clean

all: $(LIB)

$(LIB): $(OBJS)
	ar rcs $@ $(OBJS)

clean:
	$(RM) $(LIB) $(OBJS) $(MODS) $(SMODS) $(SRCGEN)

%.o: %.f90
	$(FC) $(FFLAGS) -c $<

$(SRCGEN): %.f90: %.fypp common.fypp
	fypp $(FYPPFLAGS) $< $@

# Fortran module dependencies
f18estop.o: stdlib_error.o
stdlib_ascii.o: stdlib_kinds.o
stdlib_bitsets.o: stdlib_kinds.o
stdlib_bitsets_64.o: stdlib_bitsets.o
stdlib_bitsets_large.o: stdlib_bitsets.o
stdlib_error.o: stdlib_optval.o
stdlib_specialfunctions.o: stdlib_kinds.o
stdlib_specialfunctions_legendre.o: stdlib_kinds.o stdlib_specialfunctions.o
stdlib_io.o: \
	stdlib_error.o \
	stdlib_optval.o \
	stdlib_kinds.o
stdlib_linalg.o: \
	stdlib_kinds.o
stdlib_linalg_diag.o: \
	stdlib_linalg.o \
	stdlib_kinds.o
stdlib_logger.o: stdlib_ascii.o stdlib_optval.o
stdlib_optval.o: stdlib_kinds.o
stdlib_quadrature.o: stdlib_kinds.o

stdlib_quadrature_gauss.o: stdlib_kinds.o stdlib_quadrature.o

stdlib_quadrature_simps.o: \
	stdlib_quadrature.o \
	stdlib_error.o \
	stdlib_kinds.o
stdlib_quadrature_trapz.o: \
	stdlib_quadrature.o \
	stdlib_error.o \
	stdlib_kinds.o
stdlib_sorting.o: \
	stdlib_kinds.o \
	stdlib_string_type.o
stdlib_sorting_ord_sort.o: \
	stdlib_sorting.o
stdlib_sorting_sort.o: \
	stdlib_sorting.o
stdlib_sorting_sort_index.o: \
	stdlib_sorting.o
stdlib_stats.o: \
	stdlib_kinds.o
stdlib_stats_corr.o: \
	stdlib_optval.o \
	stdlib_kinds.o \
	stdlib_stats.o
stdlib_stats_cov.o: \
	stdlib_optval.o \
	stdlib_kinds.o \
	stdlib_stats.o
stdlib_stats_mean.o: \
	stdlib_optval.o \
	stdlib_kinds.o \
	stdlib_stats.o
stdlib_stats_moment.o: \
	stdlib_optval.o \
	stdlib_kinds.o \
	stdlib_stats.o
stdlib_stats_moment_all.o: \
	stdlib_stats_moment.o
stdlib_stats_moment_mask.o: \
	stdlib_stats_moment.o
stdlib_stats_moment_scalar.o: \
	stdlib_stats_moment.o
stdlib_stats_var.o: \
	stdlib_optval.o \
	stdlib_kinds.o \
	stdlib_stats.o
stdlib_stats_distribution_PRNG.o: \
        stdlib_kinds.o \
	stdlib_error.o
<<<<<<< HEAD
stdlib_string_type.o: stdlib_ascii.o stdlib_kinds.o
stdlib_strings.o: stdlib_ascii.o stdlib_string_type.o
stdlib_math.o: stdlib_kinds.o
stdlib_math_linspace.o: \
	stdlib_math.o \
	stdlib_kinds.o
stdlib_math_logspace.o: \
	stdlib_math.o \
	stdlib_math_linspace.o \
	stdlib_kinds.o \
	stdlib_optval.o
=======
stdlib_string_type.o: stdlib_ascii.o \
    stdlib_kinds.o
stdlib_strings.o: stdlib_ascii.o \
    stdlib_string_type.o \
	stdlib_optval.o
stdlib_math.o: stdlib_kinds.o
stdlib_linalg_outer_product.o: stdlib_linalg.o
>>>>>>> 21c888ef
<|MERGE_RESOLUTION|>--- conflicted
+++ resolved
@@ -137,9 +137,11 @@
 stdlib_stats_distribution_PRNG.o: \
         stdlib_kinds.o \
 	stdlib_error.o
-<<<<<<< HEAD
-stdlib_string_type.o: stdlib_ascii.o stdlib_kinds.o
-stdlib_strings.o: stdlib_ascii.o stdlib_string_type.o
+stdlib_string_type.o: stdlib_ascii.o \
+    stdlib_kinds.o
+stdlib_strings.o: stdlib_ascii.o \
+    stdlib_string_type.o \
+	stdlib_optval.o
 stdlib_math.o: stdlib_kinds.o
 stdlib_math_linspace.o: \
 	stdlib_math.o \
@@ -149,12 +151,5 @@
 	stdlib_math_linspace.o \
 	stdlib_kinds.o \
 	stdlib_optval.o
-=======
-stdlib_string_type.o: stdlib_ascii.o \
-    stdlib_kinds.o
-stdlib_strings.o: stdlib_ascii.o \
-    stdlib_string_type.o \
-	stdlib_optval.o
-stdlib_math.o: stdlib_kinds.o
-stdlib_linalg_outer_product.o: stdlib_linalg.o
->>>>>>> 21c888ef
+
+stdlib_linalg_outer_product.o: stdlib_linalg.o