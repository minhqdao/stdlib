SRCFYPP = \
        stdlib_ascii.fypp \
        stdlib_bitsets_64.fypp \
        stdlib_bitsets_large.fypp \
        stdlib_bitsets.fypp \
        stdlib_io.fypp \
        stdlib_linalg.fypp \
        stdlib_linalg_diag.fypp \
        stdlib_linalg_outer_product.fypp \
        stdlib_math_arange.fypp \
        stdlib_optval.fypp \
        stdlib_quadrature.fypp \
        stdlib_quadrature_trapz.fypp \
        stdlib_quadrature_simps.fypp \
        stdlib_random.fypp \
        stdlib_sorting.fypp \
        stdlib_sorting_ord_sort.fypp \
        stdlib_sorting_sort.fypp \
        stdlib_sorting_sort_index.fypp \
        stdlib_stats.fypp \
        stdlib_stats_corr.fypp \
        stdlib_stats_cov.fypp \
        stdlib_stats_mean.fypp \
        stdlib_stats_median.fypp \
        stdlib_stats_moment.fypp \
        stdlib_stats_moment_all.fypp \
        stdlib_stats_moment_mask.fypp \
        stdlib_stats_moment_scalar.fypp \
        stdlib_stats_distribution_uniform.fypp \
        stdlib_stats_var.fypp \
        stdlib_math.fypp \
<<<<<<< HEAD
        stdlib_math_linspace.fypp \
        stdlib_math_logspace.fypp \
        stdlib_math_is_close.fypp \
        stdlib_math_all_close.fypp \
        stdlib_stats_distribution_PRNG.fypp \
=======
	stdlib_math_linspace.fypp \
	stdlib_math_logspace.fypp \
>>>>>>> f58da3b1
        stdlib_string_type.fypp \
        stdlib_string_type_constructor.fypp \
        stdlib_strings.fypp \
        stdlib_strings_to_string.fypp

SRC = f18estop.f90 \
      stdlib_error.f90 \
      stdlib_specialfunctions.f90 \
      stdlib_specialfunctions_legendre.f90 \
      stdlib_io.f90 \
      stdlib_kinds.f90 \
      stdlib_logger.f90 \
      stdlib_quadrature_gauss.f90 \
      stdlib_strings.f90 \
      stdlib_stringlist_type.f90 \
      $(SRCGEN)

LIB = libstdlib.a


SRCGEN = $(SRCFYPP:.fypp=.f90)
OBJS = $(SRC:.f90=.o)
MODS = $(OBJS:.o=.mod)
SMODS = $(OBJS:.o=*.smod)

.PHONY: all clean

all: $(LIB)

$(LIB): $(OBJS)
	ar rcs $@ $(OBJS)

clean:
	$(RM) $(LIB) $(OBJS) $(MODS) $(SMODS) $(SRCGEN)

%.o: %.f90
	$(FC) $(FFLAGS) -c $<

$(SRCGEN): %.f90: %.fypp common.fypp
	fypp $(FYPPFLAGS) $< $@

# Fortran module dependencies
f18estop.o: stdlib_error.o
stdlib_ascii.o: stdlib_kinds.o
stdlib_bitsets.o: stdlib_kinds.o \
    stdlib_optval.o
stdlib_bitsets_64.o: stdlib_bitsets.o
stdlib_bitsets_large.o: stdlib_bitsets.o
stdlib_error.o: stdlib_optval.o
stdlib_specialfunctions.o: stdlib_kinds.o
stdlib_specialfunctions_legendre.o: stdlib_kinds.o stdlib_specialfunctions.o
stdlib_io.o: \
    stdlib_ascii.o \
    stdlib_error.o \
    stdlib_optval.o \
    stdlib_kinds.o \
    stdlib_ascii.o
stdlib_linalg.o: \
    stdlib_kinds.o \
    stdlib_optval.o
stdlib_linalg_diag.o: \
    stdlib_linalg.o \
    stdlib_kinds.o
stdlib_logger.o: stdlib_ascii.o stdlib_optval.o
stdlib_optval.o: stdlib_kinds.o
stdlib_quadrature.o: stdlib_kinds.o
stdlib_quadrature_gauss.o: stdlib_kinds.o stdlib_quadrature.o
stdlib_quadrature_simps.o: \
    stdlib_quadrature.o \
    stdlib_error.o \
    stdlib_kinds.o
stdlib_quadrature_trapz.o: \
    stdlib_quadrature.o \
    stdlib_error.o \
    stdlib_kinds.o
stdlib_sorting.o: \
    stdlib_kinds.o \
    stdlib_string_type.o
stdlib_sorting_ord_sort.o: \
    stdlib_sorting.o
stdlib_sorting_sort.o: \
    stdlib_sorting.o
stdlib_sorting_sort_index.o: \
    stdlib_sorting.o
stdlib_stats.o: \
    stdlib_kinds.o
stdlib_stats_corr.o: \
    stdlib_optval.o \
    stdlib_kinds.o \
    stdlib_stats.o
stdlib_stats_cov.o: \
    stdlib_optval.o \
    stdlib_kinds.o \
    stdlib_stats.o
stdlib_stats_mean.o: \
    stdlib_optval.o \
    stdlib_kinds.o \
    stdlib_stats.o
stdlib_stats_median.o: \
    stdlib_optval.o \
    stdlib_kinds.o \
    stdlib_sorting.o \
    stdlib_stats.o
stdlib_stats_moment.o: \
    stdlib_optval.o \
    stdlib_kinds.o \
    stdlib_stats.o
stdlib_stats_moment_all.o: \
    stdlib_stats_moment.o
stdlib_stats_moment_mask.o: \
    stdlib_stats_moment.o
stdlib_stats_moment_scalar.o: \
    stdlib_stats_moment.o
stdlib_stats_var.o: \
    stdlib_optval.o \
    stdlib_kinds.o \
    stdlib_stats.o
stdlib_stats_distribution_uniform.o: \
    stdlib_kinds.o \
    stdlib_error.o \
    stdlib_random.o
stdlib_random.o: \
    stdlib_kinds.o \
    stdlib_error.o
stdlib_string_type.o: stdlib_ascii.o \
    stdlib_kinds.o
stdlib_string_type_constructor.o: stdlib_string_type.o \
    stdlib_strings_to_string.o \
    stdlib_strings.o
stdlib_strings.o: stdlib_ascii.o \
    stdlib_string_type.o \
    stdlib_optval.o \
    stdlib_kinds.o
stdlib_strings_to_string.o: stdlib_strings.o
stdlib_math.o: stdlib_kinds.o \
    stdlib_optval.o
stdlib_math_linspace.o: \
    stdlib_math.o
stdlib_math_logspace.o: \
    stdlib_math_linspace.o
stdlib_math_arange.o: \
    stdlib_math.o
stdlib_linalg_outer_product.o: stdlib_linalg.o
stdlib_math_is_close.o: \
    stdlib_math.o
stdlib_math_all_close.o: \
    stdlib_math.o \
    stdlib_math_is_close.o
stdlib_stringlist_type.o: stdlib_string_type.o \
    stdlib_math.o \
    stdlib_optval.o<|MERGE_RESOLUTION|>--- conflicted
+++ resolved
@@ -29,16 +29,10 @@
         stdlib_stats_distribution_uniform.fypp \
         stdlib_stats_var.fypp \
         stdlib_math.fypp \
-<<<<<<< HEAD
         stdlib_math_linspace.fypp \
         stdlib_math_logspace.fypp \
         stdlib_math_is_close.fypp \
         stdlib_math_all_close.fypp \
-        stdlib_stats_distribution_PRNG.fypp \
-=======
-	stdlib_math_linspace.fypp \
-	stdlib_math_logspace.fypp \
->>>>>>> f58da3b1
         stdlib_string_type.fypp \
         stdlib_string_type_constructor.fypp \
         stdlib_strings.fypp \
