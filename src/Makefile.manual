--- conflicted
+++ resolved
@@ -31,12 +31,6 @@
         stdlib_stats_moment_all.fypp \
         stdlib_stats_moment_mask.fypp \
         stdlib_stats_moment_scalar.fypp \
-<<<<<<< HEAD
-        stdlib_stats_var.fypp \
-	stdlib_stats_distribution_PRNG.fypp \
-	stdlib_stats_distribution_uniform.fypp \
-	stdlib_stats_distribution_exponential.fypp
-=======
         stdlib_stats_distribution_uniform.fypp \
         stdlib_stats_distribution_normal.fypp \
         stdlib_stats_var.fypp \
@@ -48,7 +42,6 @@
         stdlib_strings.fypp \
         stdlib_strings_to_string.fypp \
         stdlib_version.fypp
->>>>>>> d58f77dd
 
 SRC = f18estop.f90 \
       stdlib_error.f90 \
@@ -168,23 +161,6 @@
 stdlib_stats_moment_scalar.o: \
     stdlib_stats_moment.o
 stdlib_stats_var.o: \
-<<<<<<< HEAD
-	stdlib_optval.o \
-	stdlib_kinds.o \
-	stdlib_stats.o
-stdlib_stats_distribution_PRNG.o: \
-	stdlib_kinds.o \
-	stdlib_error.o
-stdlib_stats_distribution_uniform.o: \
-	stdlib_kinds.o \
-	stdlib_error.o \
-	stdlib_stats_distribution_PRNG.o
-stdlib_stats_distribution_exponential.o: \
-	stdlib_kinds.o \
-	stdlib_error.o \
-	stdlib_stats_distribution_PRNG.o \
-	stdlib_stats_distribution_uniform.o
-=======
     stdlib_optval.o \
     stdlib_kinds.o \
     stdlib_stats.o
@@ -221,5 +197,4 @@
 stdlib_linalg_outer_product.o: stdlib_linalg.o
 stdlib_stringlist_type.o: stdlib_string_type.o \
     stdlib_math.o \
-	stdlib_optval.o
->>>>>>> d58f77dd
+	stdlib_optval.o