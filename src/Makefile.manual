--- conflicted
+++ resolved
@@ -30,15 +30,10 @@
 	stdlib_math_linspace.fypp \
 	stdlib_math_logspace.fypp \
         stdlib_stats_distribution_PRNG.fypp \
-<<<<<<< HEAD
-	stdlib_stats_distribution_uniform.fypp \
-        stdlib_string_type.fypp
-=======
         stdlib_string_type.fypp \
         stdlib_string_type_constructor.fypp \
         stdlib_strings.fypp \
         stdlib_strings_to_string.fypp
->>>>>>> 3988da17
 
 SRC = f18estop.f90 \
       stdlib_error.f90 \
@@ -149,17 +144,8 @@
     stdlib_kinds.o \
     stdlib_stats.o
 stdlib_stats_distribution_PRNG.o: \
-<<<<<<< HEAD
-        stdlib_kinds.o \
-	stdlib_error.o
-stdlib_stats_distribution_uniform.o: \
-	stdlib_kinds.o \
-	stdlib_error.o \
-	stdlib_stats_distribution_PRNG.o
-=======
     stdlib_kinds.o \
     stdlib_error.o
->>>>>>> 3988da17
 stdlib_string_type.o: stdlib_ascii.o \
     stdlib_kinds.o
 stdlib_string_type_constructor.o: stdlib_string_type.o \
