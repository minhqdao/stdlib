--- conflicted
+++ resolved
@@ -1,16 +1,10 @@
-<<<<<<< HEAD
-OBJS = stdlib_experimental_ascii.o \
-       stdlib_experimental_error.o \
-       stdlib_experimental_io.o \
-       stdlib_experimental_default.o \
-=======
 SRC = stdlib_experimental_ascii.f90 \
       stdlib_experimental_error.f90 \
       stdlib_experimental_io.f90 \
+      stdlib_experimental_default.f90 \
       f18estop.f90
 
 LIB = libstdlib.a
->>>>>>> 84c75fb3
 
 
 
@@ -22,15 +16,8 @@
 
 all: $(LIB)
 
-<<<<<<< HEAD
-stdlib_experimental_ascii.o: stdlib_experimental_ascii.f90
-stdlib_experimental_error.o: stdlib_experimental_error.f90
-stdlib_experimental_io.o: stdlib_experimental_io.f90
-stdlib_experimental_default.o: stdlib_experimental_default.f90
-=======
 $(LIB): $(OBJS)
 	ar rcs $@ $(OBJS)
->>>>>>> 84c75fb3
 
 clean:
 	$(RM) $(LIB) $(OBJS) $(MODS) $(SMODS)
