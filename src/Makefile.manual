SRCFYPP = \
        stdlib_ascii.fypp \
        stdlib_bitsets_64.fypp \
        stdlib_bitsets_large.fypp \
        stdlib_bitsets.fypp \
        stdlib_io.fypp \
        stdlib_linalg.fypp \
        stdlib_linalg_diag.fypp \
        stdlib_linalg_outer_product.fypp \
        stdlib_math_arange.fypp \
        stdlib_optval.fypp \
        stdlib_quadrature.fypp \
        stdlib_quadrature_trapz.fypp \
        stdlib_quadrature_simps.fypp \
        stdlib_sorting.fypp \
        stdlib_sorting_ord_sort.fypp \
        stdlib_sorting_sort.fypp \
        stdlib_sorting_sort_index.fypp \
        stdlib_stats.fypp \
        stdlib_stats_corr.fypp \
        stdlib_stats_cov.fypp \
        stdlib_stats_mean.fypp \
        stdlib_stats_median.fypp \
        stdlib_stats_moment.fypp \
        stdlib_stats_moment_all.fypp \
        stdlib_stats_moment_mask.fypp \
        stdlib_stats_moment_scalar.fypp \
        stdlib_stats_var.fypp \
        stdlib_math.fypp \
<<<<<<< HEAD
		stdlib_math_linspace.fypp \
		stdlib_math_logspace.fypp \
        stdlib_math_is_close.fypp \
=======
	stdlib_math_linspace.fypp \
	stdlib_math_logspace.fypp \
>>>>>>> 47d0a004
        stdlib_stats_distribution_PRNG.fypp \
        stdlib_string_type.fypp \
        stdlib_string_type_constructor.fypp \
        stdlib_strings.fypp \
        stdlib_strings_to_string.fypp

SRC = f18estop.f90 \
      stdlib_error.f90 \
      stdlib_specialfunctions.f90 \
      stdlib_specialfunctions_legendre.f90 \
      stdlib_io.f90 \
      stdlib_kinds.f90 \
      stdlib_logger.f90 \
      stdlib_quadrature_gauss.f90 \
      $(SRCGEN)

LIB = libstdlib.a


SRCGEN = $(SRCFYPP:.fypp=.f90)
OBJS = $(SRC:.f90=.o)
MODS = $(OBJS:.o=.mod)
SMODS = $(OBJS:.o=*.smod)

.PHONY: all clean

all: $(LIB)

$(LIB): $(OBJS)
	ar rcs $@ $(OBJS)

clean:
	$(RM) $(LIB) $(OBJS) $(MODS) $(SMODS) $(SRCGEN)

%.o: %.f90
	$(FC) $(FFLAGS) -c $<

$(SRCGEN): %.f90: %.fypp common.fypp
	fypp $(FYPPFLAGS) $< $@

# Fortran module dependencies
f18estop.o: stdlib_error.o
stdlib_ascii.o: stdlib_kinds.o
stdlib_bitsets.o: stdlib_kinds.o
stdlib_bitsets_64.o: stdlib_bitsets.o
stdlib_bitsets_large.o: stdlib_bitsets.o
stdlib_error.o: stdlib_optval.o
stdlib_specialfunctions.o: stdlib_kinds.o
stdlib_specialfunctions_legendre.o: stdlib_kinds.o stdlib_specialfunctions.o
stdlib_io.o: \
    stdlib_ascii.o \
    stdlib_error.o \
    stdlib_optval.o \
    stdlib_kinds.o \
    stdlib_ascii.o
stdlib_linalg.o: \
    stdlib_kinds.o
stdlib_linalg_diag.o: \
    stdlib_linalg.o \
    stdlib_kinds.o
stdlib_logger.o: stdlib_ascii.o stdlib_optval.o
stdlib_optval.o: stdlib_kinds.o
stdlib_quadrature.o: stdlib_kinds.o
stdlib_quadrature_gauss.o: stdlib_kinds.o stdlib_quadrature.o
stdlib_quadrature_simps.o: \
    stdlib_quadrature.o \
    stdlib_error.o \
    stdlib_kinds.o
stdlib_quadrature_trapz.o: \
    stdlib_quadrature.o \
    stdlib_error.o \
    stdlib_kinds.o
stdlib_sorting.o: \
    stdlib_kinds.o \
    stdlib_string_type.o
stdlib_sorting_ord_sort.o: \
    stdlib_sorting.o
stdlib_sorting_sort.o: \
    stdlib_sorting.o
stdlib_sorting_sort_index.o: \
    stdlib_sorting.o
stdlib_stats.o: \
    stdlib_kinds.o
stdlib_stats_corr.o: \
    stdlib_optval.o \
    stdlib_kinds.o \
    stdlib_stats.o
stdlib_stats_cov.o: \
    stdlib_optval.o \
    stdlib_kinds.o \
    stdlib_stats.o
stdlib_stats_mean.o: \
    stdlib_optval.o \
    stdlib_kinds.o \
    stdlib_stats.o
stdlib_stats_median.o: \
    stdlib_optval.o \
    stdlib_kinds.o \
    stdlib_sorting.o \
    stdlib_stats.o
stdlib_stats_moment.o: \
    stdlib_optval.o \
    stdlib_kinds.o \
    stdlib_stats.o
stdlib_stats_moment_all.o: \
    stdlib_stats_moment.o
stdlib_stats_moment_mask.o: \
    stdlib_stats_moment.o
stdlib_stats_moment_scalar.o: \
    stdlib_stats_moment.o
stdlib_stats_var.o: \
    stdlib_optval.o \
    stdlib_kinds.o \
    stdlib_stats.o
stdlib_stats_distribution_PRNG.o: \
    stdlib_kinds.o \
    stdlib_error.o
stdlib_string_type.o: stdlib_ascii.o \
    stdlib_kinds.o
stdlib_string_type_constructor.o: stdlib_string_type.o \
    stdlib_strings_to_string.o \
    stdlib_strings.o
stdlib_strings.o: stdlib_ascii.o \
    stdlib_string_type.o \
    stdlib_optval.o \
    stdlib_kinds.o
stdlib_strings_to_string.o: stdlib_strings.o
stdlib_math.o: stdlib_kinds.o \
    stdlib_optval.o
stdlib_math_linspace.o: \
    stdlib_math.o
stdlib_math_logspace.o: \
    stdlib_math_linspace.o
stdlib_math_arange.o: \
    stdlib_math.o
stdlib_linalg_outer_product.o: stdlib_linalg.o
stdlib_math_is_close.o: \
    stdlib_math.o<|MERGE_RESOLUTION|>--- conflicted
+++ resolved
@@ -27,14 +27,9 @@
         stdlib_stats_moment_scalar.fypp \
         stdlib_stats_var.fypp \
         stdlib_math.fypp \
-<<<<<<< HEAD
-		stdlib_math_linspace.fypp \
-		stdlib_math_logspace.fypp \
+        stdlib_math_linspace.fypp \
+        stdlib_math_logspace.fypp \
         stdlib_math_is_close.fypp \
-=======
-	stdlib_math_linspace.fypp \
-	stdlib_math_logspace.fypp \
->>>>>>> 47d0a004
         stdlib_stats_distribution_PRNG.fypp \
         stdlib_string_type.fypp \
         stdlib_string_type_constructor.fypp \
