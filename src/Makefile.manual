SRCFYPP = \
        stdlib_ascii.fypp \
        stdlib_bitsets_64.fypp \
        stdlib_bitsets_large.fypp \
        stdlib_bitsets.fypp \
        stdlib_io.fypp \
        stdlib_linalg.fypp \
        stdlib_linalg_diag.fypp \
        stdlib_linalg_outer_product.fypp \
        stdlib_math_arange.fypp \
        stdlib_optval.fypp \
        stdlib_quadrature.fypp \
        stdlib_quadrature_trapz.fypp \
        stdlib_quadrature_simps.fypp \
        stdlib_sorting.fypp \
        stdlib_sorting_ord_sort.fypp \
        stdlib_sorting_sort.fypp \
        stdlib_sorting_sort_index.fypp \
        stdlib_stats.fypp \
        stdlib_stats_corr.fypp \
        stdlib_stats_cov.fypp \
        stdlib_stats_mean.fypp \
        stdlib_stats_median.fypp \
        stdlib_stats_moment.fypp \
        stdlib_stats_moment_all.fypp \
        stdlib_stats_moment_mask.fypp \
        stdlib_stats_moment_scalar.fypp \
        stdlib_stats_var.fypp \
        stdlib_math.fypp \
<<<<<<< HEAD
		stdlib_math_linspace.fypp \
		stdlib_math_logspace.fypp \
        stdlib_math_is_close.fypp \
=======
	stdlib_math_linspace.fypp \
	stdlib_math_logspace.fypp \
>>>>>>> 82f8c8d0
        stdlib_stats_distribution_PRNG.fypp \
        stdlib_string_type.fypp \
        stdlib_string_type_constructor.fypp \
        stdlib_strings.fypp \
        stdlib_strings_to_string.fypp

SRC = f18estop.f90 \
      stdlib_error.f90 \
      stdlib_specialfunctions.f90 \
      stdlib_specialfunctions_legendre.f90 \
      stdlib_io.f90 \
      stdlib_kinds.f90 \
      stdlib_logger.f90 \
      stdlib_quadrature_gauss.f90 \
      stdlib_strings.f90 \
      stdlib_stringlist_type.f90 \
      $(SRCGEN)

LIB = libstdlib.a


SRCGEN = $(SRCFYPP:.fypp=.f90)
OBJS = $(SRC:.f90=.o)
MODS = $(OBJS:.o=.mod)
SMODS = $(OBJS:.o=*.smod)

.PHONY: all clean

all: $(LIB)

$(LIB): $(OBJS)
	ar rcs $@ $(OBJS)

clean:
	$(RM) $(LIB) $(OBJS) $(MODS) $(SMODS) $(SRCGEN)

%.o: %.f90
	$(FC) $(FFLAGS) -c $<

$(SRCGEN): %.f90: %.fypp common.fypp
	fypp $(FYPPFLAGS) $< $@

# Fortran module dependencies
f18estop.o: stdlib_error.o
stdlib_ascii.o: stdlib_kinds.o
stdlib_bitsets.o: stdlib_kinds.o
stdlib_bitsets_64.o: stdlib_bitsets.o
stdlib_bitsets_large.o: stdlib_bitsets.o
stdlib_error.o: stdlib_optval.o
stdlib_specialfunctions.o: stdlib_kinds.o
stdlib_specialfunctions_legendre.o: stdlib_kinds.o stdlib_specialfunctions.o
stdlib_io.o: \
    stdlib_ascii.o \
    stdlib_error.o \
    stdlib_optval.o \
    stdlib_kinds.o \
    stdlib_ascii.o
stdlib_linalg.o: \
    stdlib_kinds.o
stdlib_linalg_diag.o: \
    stdlib_linalg.o \
    stdlib_kinds.o
stdlib_logger.o: stdlib_ascii.o stdlib_optval.o
stdlib_optval.o: stdlib_kinds.o
stdlib_quadrature.o: stdlib_kinds.o
stdlib_quadrature_gauss.o: stdlib_kinds.o stdlib_quadrature.o
stdlib_quadrature_simps.o: \
    stdlib_quadrature.o \
    stdlib_error.o \
    stdlib_kinds.o
stdlib_quadrature_trapz.o: \
    stdlib_quadrature.o \
    stdlib_error.o \
    stdlib_kinds.o
stdlib_sorting.o: \
    stdlib_kinds.o \
    stdlib_string_type.o
stdlib_sorting_ord_sort.o: \
    stdlib_sorting.o
stdlib_sorting_sort.o: \
    stdlib_sorting.o
stdlib_sorting_sort_index.o: \
    stdlib_sorting.o
stdlib_stats.o: \
    stdlib_kinds.o
stdlib_stats_corr.o: \
    stdlib_optval.o \
    stdlib_kinds.o \
    stdlib_stats.o
stdlib_stats_cov.o: \
    stdlib_optval.o \
    stdlib_kinds.o \
    stdlib_stats.o
stdlib_stats_mean.o: \
    stdlib_optval.o \
    stdlib_kinds.o \
    stdlib_stats.o
stdlib_stats_median.o: \
    stdlib_optval.o \
    stdlib_kinds.o \
    stdlib_sorting.o \
    stdlib_stats.o
stdlib_stats_moment.o: \
    stdlib_optval.o \
    stdlib_kinds.o \
    stdlib_stats.o
stdlib_stats_moment_all.o: \
    stdlib_stats_moment.o
stdlib_stats_moment_mask.o: \
    stdlib_stats_moment.o
stdlib_stats_moment_scalar.o: \
    stdlib_stats_moment.o
stdlib_stats_var.o: \
    stdlib_optval.o \
    stdlib_kinds.o \
    stdlib_stats.o
stdlib_stats_distribution_PRNG.o: \
    stdlib_kinds.o \
    stdlib_error.o
stdlib_string_type.o: stdlib_ascii.o \
    stdlib_kinds.o
stdlib_string_type_constructor.o: stdlib_string_type.o \
    stdlib_strings_to_string.o \
    stdlib_strings.o
stdlib_strings.o: stdlib_ascii.o \
    stdlib_string_type.o \
    stdlib_optval.o \
    stdlib_kinds.o
stdlib_strings_to_string.o: stdlib_strings.o
stdlib_math.o: stdlib_kinds.o \
    stdlib_optval.o
stdlib_math_linspace.o: \
    stdlib_math.o
stdlib_math_logspace.o: \
    stdlib_math_linspace.o
stdlib_math_arange.o: \
    stdlib_math.o
stdlib_linalg_outer_product.o: stdlib_linalg.o
<<<<<<< HEAD
stdlib_math_is_close.o: \
    stdlib_math.o
=======
stdlib_stringlist_type.o: stdlib_string_type.o \
    stdlib_math.o \
	stdlib_optval.o
>>>>>>> 82f8c8d0
<|MERGE_RESOLUTION|>--- conflicted
+++ resolved
@@ -27,14 +27,9 @@
         stdlib_stats_moment_scalar.fypp \
         stdlib_stats_var.fypp \
         stdlib_math.fypp \
-<<<<<<< HEAD
-		stdlib_math_linspace.fypp \
-		stdlib_math_logspace.fypp \
+        stdlib_math_linspace.fypp \
+        stdlib_math_logspace.fypp \
         stdlib_math_is_close.fypp \
-=======
-	stdlib_math_linspace.fypp \
-	stdlib_math_logspace.fypp \
->>>>>>> 82f8c8d0
         stdlib_stats_distribution_PRNG.fypp \
         stdlib_string_type.fypp \
         stdlib_string_type_constructor.fypp \
@@ -93,7 +88,8 @@
     stdlib_kinds.o \
     stdlib_ascii.o
 stdlib_linalg.o: \
-    stdlib_kinds.o
+    stdlib_kinds.o \
+    stdlib_optval.o
 stdlib_linalg_diag.o: \
     stdlib_linalg.o \
     stdlib_kinds.o
@@ -173,11 +169,8 @@
 stdlib_math_arange.o: \
     stdlib_math.o
 stdlib_linalg_outer_product.o: stdlib_linalg.o
-<<<<<<< HEAD
 stdlib_math_is_close.o: \
     stdlib_math.o
-=======
 stdlib_stringlist_type.o: stdlib_string_type.o \
     stdlib_math.o \
-	stdlib_optval.o
->>>>>>> 82f8c8d0
+	  stdlib_optval.o