--- conflicted
+++ resolved
@@ -1,26 +1,11 @@
 SRC = f18estop.f90 \
-<<<<<<< HEAD
-      stdlib_experimental_ascii.f90 \
-      stdlib_experimental_error.f90 \
-      stdlib_experimental_io.f90 \
-      stdlib_experimental_linalg.f90 \
-      stdlib_experimental_linalg_diag.f90 \
-      stdlib_experimental_kinds.f90 \
-      stdlib_logger.f90
-      stdlib_experimental_optval.f90 \
-      stdlib_experimental_quadrature.f90 \
-      stdlib_experimental_quadrature_trapz.f90 \
-      stdlib_experimental_stats.f90 \
-      stdlib_experimental_stats_mean.f90 \
-      stdlib_experimental_stats_moment.f90 \
-      stdlib_experimental_stats_var.f90
-=======
       stdlib_ascii.f90 \
       stdlib_error.f90 \
       stdlib_io.f90 \
+      stdlib_kinds.f90 \
       stdlib_linalg.f90 \
       stdlib_linalg_diag.f90 \
-      stdlib_kinds.f90 \
+      stdlib_logger.f90 \
       stdlib_optval.f90 \
       stdlib_quadrature.f90 \
       stdlib_quadrature_trapz.f90 \
@@ -28,7 +13,6 @@
       stdlib_stats_mean.f90 \
       stdlib_stats_moment.f90 \
       stdlib_stats_var.f90
->>>>>>> 9ca42e42
 
 LIB = libstdlib.a
 
