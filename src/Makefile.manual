SRCFYPP = \
        stdlib_ascii.fypp \
        stdlib_bitsets_64.fypp \
        stdlib_bitsets_large.fypp \
        stdlib_bitsets.fypp \
        stdlib_io.fypp \
        stdlib_linalg.fypp \
        stdlib_linalg_diag.fypp \
        stdlib_linalg_outer_product.fypp \
        stdlib_math_arange.fypp \
        stdlib_optval.fypp \
        stdlib_quadrature.fypp \
        stdlib_quadrature_trapz.fypp \
        stdlib_quadrature_simps.fypp \
        stdlib_random.fypp \
        stdlib_sorting.fypp \
        stdlib_sorting_ord_sort.fypp \
        stdlib_sorting_sort.fypp \
        stdlib_sorting_sort_index.fypp \
        stdlib_stats.fypp \
        stdlib_stats_corr.fypp \
        stdlib_stats_cov.fypp \
        stdlib_stats_mean.fypp \
        stdlib_stats_median.fypp \
        stdlib_stats_moment.fypp \
        stdlib_stats_moment_all.fypp \
        stdlib_stats_moment_mask.fypp \
        stdlib_stats_moment_scalar.fypp \
        stdlib_stats_distribution_uniform.fypp \
        stdlib_stats_var.fypp \
        stdlib_math.fypp \
	stdlib_math_linspace.fypp \
	stdlib_math_logspace.fypp \
        stdlib_string_type.fypp \
        stdlib_string_type_constructor.fypp \
        stdlib_strings.fypp \
        stdlib_strings_to_string.fypp

SRC = f18estop.f90 \
      stdlib_error.f90 \
      stdlib_specialfunctions.f90 \
      stdlib_specialfunctions_legendre.f90 \
      stdlib_io.f90 \
      stdlib_kinds.f90 \
      stdlib_logger.f90 \
      stdlib_quadrature_gauss.f90 \
      stdlib_strings.f90 \
      stdlib_stringlist_type.f90 \
      $(SRCGEN)

LIB = libstdlib.a


SRCGEN = $(SRCFYPP:.fypp=.f90)
OBJS = $(SRC:.f90=.o)
MODS = $(OBJS:.o=.mod)
SMODS = $(OBJS:.o=*.smod)

.PHONY: all clean

all: $(LIB)

$(LIB): $(OBJS)
	ar rcs $@ $(OBJS)

clean:
	$(RM) $(LIB) $(OBJS) $(MODS) $(SMODS) $(SRCGEN)

%.o: %.f90
	$(FC) $(FFLAGS) -c $<

$(SRCGEN): %.f90: %.fypp common.fypp
	fypp $(FYPPFLAGS) $< $@

# Fortran module dependencies
f18estop.o: stdlib_error.o
stdlib_ascii.o: stdlib_kinds.o
stdlib_bitsets.o: stdlib_kinds.o
stdlib_bitsets_64.o: stdlib_bitsets.o
stdlib_bitsets_large.o: stdlib_bitsets.o
stdlib_error.o: stdlib_optval.o
stdlib_specialfunctions.o: stdlib_kinds.o
stdlib_specialfunctions_legendre.o: stdlib_kinds.o stdlib_specialfunctions.o
stdlib_io.o: \
    stdlib_ascii.o \
    stdlib_error.o \
    stdlib_optval.o \
    stdlib_kinds.o \
    stdlib_ascii.o
stdlib_linalg.o: \
<<<<<<< HEAD
	stdlib_kinds.o \
	stdlib_error.o
=======
    stdlib_kinds.o
>>>>>>> 089f325c
stdlib_linalg_diag.o: \
    stdlib_linalg.o \
    stdlib_kinds.o
stdlib_logger.o: stdlib_ascii.o stdlib_optval.o
stdlib_optval.o: stdlib_kinds.o
stdlib_quadrature.o: stdlib_kinds.o
stdlib_quadrature_gauss.o: stdlib_kinds.o stdlib_quadrature.o
stdlib_quadrature_simps.o: \
    stdlib_quadrature.o \
    stdlib_error.o \
    stdlib_kinds.o
stdlib_quadrature_trapz.o: \
    stdlib_quadrature.o \
    stdlib_error.o \
    stdlib_kinds.o
stdlib_sorting.o: \
    stdlib_kinds.o \
    stdlib_string_type.o
stdlib_sorting_ord_sort.o: \
    stdlib_sorting.o
stdlib_sorting_sort.o: \
    stdlib_sorting.o
stdlib_sorting_sort_index.o: \
    stdlib_sorting.o
stdlib_stats.o: \
    stdlib_kinds.o
stdlib_stats_corr.o: \
    stdlib_optval.o \
    stdlib_kinds.o \
    stdlib_stats.o
stdlib_stats_cov.o: \
    stdlib_optval.o \
    stdlib_kinds.o \
    stdlib_stats.o
stdlib_stats_mean.o: \
    stdlib_optval.o \
    stdlib_kinds.o \
    stdlib_stats.o
stdlib_stats_median.o: \
    stdlib_optval.o \
    stdlib_kinds.o \
    stdlib_sorting.o \
    stdlib_stats.o
stdlib_stats_moment.o: \
    stdlib_optval.o \
    stdlib_kinds.o \
    stdlib_stats.o
stdlib_stats_moment_all.o: \
    stdlib_stats_moment.o
stdlib_stats_moment_mask.o: \
    stdlib_stats_moment.o
stdlib_stats_moment_scalar.o: \
    stdlib_stats_moment.o
stdlib_stats_var.o: \
    stdlib_optval.o \
    stdlib_kinds.o \
    stdlib_stats.o
stdlib_stats_distribution_uniform.o: \
    stdlib_kinds.o \
    stdlib_error.o \
    stdlib_random.o
stdlib_random.o: \
    stdlib_kinds.o \
    stdlib_error.o
stdlib_string_type.o: stdlib_ascii.o \
    stdlib_kinds.o
stdlib_string_type_constructor.o: stdlib_string_type.o \
    stdlib_strings_to_string.o \
    stdlib_strings.o
stdlib_strings.o: stdlib_ascii.o \
    stdlib_string_type.o \
    stdlib_optval.o \
    stdlib_kinds.o
stdlib_strings_to_string.o: stdlib_strings.o
stdlib_math.o: stdlib_kinds.o \
    stdlib_optval.o
stdlib_math_linspace.o: \
    stdlib_math.o
stdlib_math_logspace.o: \
    stdlib_math_linspace.o
stdlib_math_arange.o: \
    stdlib_math.o
stdlib_linalg_outer_product.o: stdlib_linalg.o
stdlib_stringlist_type.o: stdlib_string_type.o \
    stdlib_math.o \
	stdlib_optval.o<|MERGE_RESOLUTION|>--- conflicted
+++ resolved
@@ -88,12 +88,8 @@
     stdlib_kinds.o \
     stdlib_ascii.o
 stdlib_linalg.o: \
-<<<<<<< HEAD
 	stdlib_kinds.o \
 	stdlib_error.o
-=======
-    stdlib_kinds.o
->>>>>>> 089f325c
 stdlib_linalg_diag.o: \
     stdlib_linalg.o \
     stdlib_kinds.o
