SRCFYPP = \
        stdlib_ascii.fypp \
        stdlib_bitsets_64.fypp \
        stdlib_bitsets_large.fypp \
        stdlib_bitsets.fypp \
        stdlib_io.fypp \
        stdlib_linalg.fypp \
        stdlib_linalg_diag.fypp \
        stdlib_linalg_outer_product.fypp \
        stdlib_math_arange.fypp \
        stdlib_optval.fypp \
        stdlib_quadrature.fypp \
        stdlib_quadrature_trapz.fypp \
        stdlib_quadrature_simps.fypp \
        stdlib_sorting.fypp \
        stdlib_sorting_ord_sort.fypp \
        stdlib_sorting_sort.fypp \
        stdlib_sorting_sort_index.fypp \
        stdlib_stats.fypp \
        stdlib_stats_corr.fypp \
        stdlib_stats_cov.fypp \
        stdlib_stats_mean.fypp \
        stdlib_stats_median.fypp \
        stdlib_stats_moment.fypp \
        stdlib_stats_moment_all.fypp \
        stdlib_stats_moment_mask.fypp \
        stdlib_stats_moment_scalar.fypp \
        stdlib_stats_var.fypp \
        stdlib_math.fypp \
        stdlib_math_linspace.fypp \
        stdlib_math_logspace.fypp \
        stdlib_math_is_close.fypp \
        stdlib_stats_distribution_PRNG.fypp \
        stdlib_string_type.fypp \
        stdlib_string_type_constructor.fypp \
        stdlib_strings.fypp \
        stdlib_strings_to_string.fypp

SRC = f18estop.f90 \
      stdlib_error.f90 \
      stdlib_specialfunctions.f90 \
      stdlib_specialfunctions_legendre.f90 \
      stdlib_io.f90 \
      stdlib_kinds.f90 \
      stdlib_logger.f90 \
      stdlib_quadrature_gauss.f90 \
      stdlib_strings.f90 \
      stdlib_stringlist_type.f90 \
      $(SRCGEN)

LIB = libstdlib.a


SRCGEN = $(SRCFYPP:.fypp=.f90)
OBJS = $(SRC:.f90=.o)
MODS = $(OBJS:.o=.mod)
SMODS = $(OBJS:.o=*.smod)

.PHONY: all clean

all: $(LIB)

$(LIB): $(OBJS)
	ar rcs $@ $(OBJS)

clean:
	$(RM) $(LIB) $(OBJS) $(MODS) $(SMODS) $(SRCGEN)

%.o: %.f90
	$(FC) $(FFLAGS) -c $<

$(SRCGEN): %.f90: %.fypp common.fypp
	fypp $(FYPPFLAGS) $< $@

# Fortran module dependencies
f18estop.o: stdlib_error.o
stdlib_ascii.o: stdlib_kinds.o
stdlib_bitsets.o: stdlib_kinds.o
stdlib_bitsets_64.o: stdlib_bitsets.o
stdlib_bitsets_large.o: stdlib_bitsets.o
stdlib_error.o: stdlib_optval.o
stdlib_specialfunctions.o: stdlib_kinds.o
stdlib_specialfunctions_legendre.o: stdlib_kinds.o stdlib_specialfunctions.o
stdlib_io.o: \
    stdlib_ascii.o \
    stdlib_error.o \
    stdlib_optval.o \
    stdlib_kinds.o \
    stdlib_ascii.o
stdlib_linalg.o: \
    stdlib_kinds.o
stdlib_linalg_diag.o: \
    stdlib_linalg.o \
    stdlib_kinds.o
stdlib_logger.o: stdlib_ascii.o stdlib_optval.o
stdlib_optval.o: stdlib_kinds.o
stdlib_quadrature.o: stdlib_kinds.o
stdlib_quadrature_gauss.o: stdlib_kinds.o stdlib_quadrature.o
stdlib_quadrature_simps.o: \
    stdlib_quadrature.o \
    stdlib_error.o \
    stdlib_kinds.o
stdlib_quadrature_trapz.o: \
    stdlib_quadrature.o \
    stdlib_error.o \
    stdlib_kinds.o
stdlib_sorting.o: \
    stdlib_kinds.o \
    stdlib_string_type.o
stdlib_sorting_ord_sort.o: \
    stdlib_sorting.o
stdlib_sorting_sort.o: \
    stdlib_sorting.o
stdlib_sorting_sort_index.o: \
    stdlib_sorting.o
stdlib_stats.o: \
    stdlib_kinds.o
stdlib_stats_corr.o: \
    stdlib_optval.o \
    stdlib_kinds.o \
    stdlib_stats.o
stdlib_stats_cov.o: \
    stdlib_optval.o \
    stdlib_kinds.o \
    stdlib_stats.o
stdlib_stats_mean.o: \
    stdlib_optval.o \
    stdlib_kinds.o \
    stdlib_stats.o
stdlib_stats_median.o: \
    stdlib_optval.o \
    stdlib_kinds.o \
    stdlib_sorting.o \
    stdlib_stats.o
stdlib_stats_moment.o: \
    stdlib_optval.o \
    stdlib_kinds.o \
    stdlib_stats.o
stdlib_stats_moment_all.o: \
    stdlib_stats_moment.o
stdlib_stats_moment_mask.o: \
    stdlib_stats_moment.o
stdlib_stats_moment_scalar.o: \
    stdlib_stats_moment.o
stdlib_stats_var.o: \
    stdlib_optval.o \
    stdlib_kinds.o \
    stdlib_stats.o
stdlib_stats_distribution_PRNG.o: \
    stdlib_kinds.o \
    stdlib_error.o
stdlib_string_type.o: stdlib_ascii.o \
    stdlib_kinds.o
stdlib_string_type_constructor.o: stdlib_string_type.o \
    stdlib_strings_to_string.o \
    stdlib_strings.o
stdlib_strings.o: stdlib_ascii.o \
    stdlib_string_type.o \
    stdlib_optval.o \
    stdlib_kinds.o
stdlib_strings_to_string.o: stdlib_strings.o
stdlib_math.o: stdlib_kinds.o \
    stdlib_optval.o
stdlib_math_linspace.o: \
    stdlib_math.o
stdlib_math_logspace.o: \
    stdlib_math_linspace.o
stdlib_math_arange.o: \
    stdlib_math.o
stdlib_linalg_outer_product.o: stdlib_linalg.o
<<<<<<< HEAD
stdlib_math_is_close.o: \
    stdlib_math.o
=======
stdlib_stringlist_type.o: stdlib_string_type.o \
    stdlib_math.o \
	stdlib_optval.o
>>>>>>> eae00276
<|MERGE_RESOLUTION|>--- conflicted
+++ resolved
@@ -168,11 +168,8 @@
 stdlib_math_arange.o: \
     stdlib_math.o
 stdlib_linalg_outer_product.o: stdlib_linalg.o
-<<<<<<< HEAD
 stdlib_math_is_close.o: \
     stdlib_math.o
-=======
 stdlib_stringlist_type.o: stdlib_string_type.o \
     stdlib_math.o \
-	stdlib_optval.o
->>>>>>> eae00276
+    stdlib_optval.o