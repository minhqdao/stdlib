--- conflicted
+++ resolved
@@ -5,11 +5,7 @@
   !! ([Specification](../page/specs/stdlib_linalg.html))
   use stdlib_kinds, only: sp, dp, qp, &
     int8, int16, int32, int64
-<<<<<<< HEAD
   use stdlib_error, only: error_stop
-=======
-  use stdlib_optval, only: optval
->>>>>>> 089f325c
   implicit none
   private
 
@@ -188,23 +184,7 @@
 
 contains
 
-<<<<<<< HEAD
-
-    function eye(n) result(res)
-      !! version: experimental
-      !!
-      !! Constructs the identity matrix
-      !! ([Specification](../page/specs/stdlib_linalg.html#
-      !! eye-construct-the-identity-matrix))
-      integer, intent(in) :: n
-      integer(int8) :: res(n, n)
-      integer :: i
-      res = 0
-      do i = 1, n
-         res(i, i) = 1
-      end do
-    end function eye
-=======
+
     !> Version: experimental
     !>
     !> Constructs the identity matrix.
@@ -217,7 +197,6 @@
 
         integer :: dim2_
         integer :: i
->>>>>>> 089f325c
 
         dim2_ = optval(dim2, dim1)
         allocate(result(dim1, dim2_))
@@ -241,7 +220,6 @@
       end function trace_${t1[0]}$${k1}$
     #:endfor
 
-<<<<<<< HEAD
 
     #:for k1, t1 in RCI_KINDS_TYPES
       pure function is_square_${t1[0]}$${k1}$(A) result(res)
@@ -429,8 +407,5 @@
         res = .true. !otherwise A is Hessenberg of the requested type
       end function is_hessenberg_${t1[0]}$${k1}$
     #:endfor
-
-end module
-=======
-end module stdlib_linalg
->>>>>>> 089f325c
+    
+end module stdlib_linalg