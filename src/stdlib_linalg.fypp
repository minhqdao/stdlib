--- conflicted
+++ resolved
@@ -561,8 +561,7 @@
     #:endfor
   end interface  
 
-<<<<<<< HEAD
-  ! Function interface
+  ! Matrix Inverse: Function interface
   interface inv
     !! version: experimental 
     !!
@@ -598,7 +597,7 @@
     #:endfor
   end interface inv
 
-  ! Subroutine interface: in-place factorization
+  ! Matrix Inverse: Subroutine interface - in-place factorization
   interface invert
     !! version: experimental 
     !!
@@ -647,7 +646,7 @@
     #:endfor
   end interface invert
 
-  ! Operator interface
+  ! Matrix Inverse: Operator interface
   interface operator(.inv.)
     !! version: experimental 
     !!
@@ -677,7 +676,8 @@
     #:endif
     #:endfor
   end interface operator(.inv.)
-=======
+
+
   ! Eigendecomposition of a square matrix: eigenvalues, and optionally eigenvectors
   interface eig    
      !! version: experimental 
@@ -880,8 +880,6 @@
     #:endif
     #:endfor                
   end interface eigvalsh
-
->>>>>>> cc129c6c
 
   ! Singular value decomposition  
   interface svd 
