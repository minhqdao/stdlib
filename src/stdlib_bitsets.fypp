#:include "common.fypp"
module stdlib_bitsets
!! Implements zero based bitsets of size up to `huge(0_int32)`.
!! The current code uses 64 bit integers to store the bits and uses all 64 bits.
!! The code assumes two's complement integers, and treats negative integers as
!! having the sign bit set.
!!([Specification](../page/specs/stdlib_bitsets.html))

    use :: stdlib_kinds, only:  &
           bits_kind  => int32, & ! If changed change also max_digits, and
           block_kind => int64, & ! overflow_bits
           int8,                &
           int16,               &
           int32,               &
           int64
    use stdlib_optval, only : optval

    use, intrinsic ::          &
        iso_fortran_env, only: &
        error_unit

    implicit none

    private

    integer(bits_kind), parameter ::        &
        block_size  = bit_size(0_block_kind)

    public :: max_digits, overflow_bits
    integer, parameter ::                   &
        max_digits = 10 ! bits_kind == int32
!        max_digits = 19 ! bits_kind == int64

    integer(bits_kind), parameter ::     &
        overflow_bits = 2_bits_kind**30/5 ! bits_kind == int32
!        overflow_bits = 2_bits_kind**62/5 ! bits_kind == int64

    integer(block_kind), parameter :: all_zeros  = 0_block_kind
    integer(block_kind), parameter :: all_ones   = not(all_zeros)

    character(*), parameter :: module_name = "STDLIB_BITSETS"
    integer, parameter ::    &
        ia0   = iachar('0'), &
        ia9   = iachar('9')

    integer, parameter, public :: success = 0
!! Error flag indicating no errors
    integer, parameter, public :: alloc_fault = 1
!! Error flag indicating a memory allocation failure
    integer, parameter, public :: array_size_invalid_error = 2
!! Error flag indicating an invalid bits value
    integer, parameter, public :: char_string_invalid_error = 3
!! Error flag indicating an invalid character string
    integer, parameter, public :: char_string_too_large_error = 4
!! Error flag indicating a too large character string
    integer, parameter, public :: char_string_too_small_error = 5
!! Error flag indicating a too small character string
    integer, parameter, public :: eof_failure = 6
!! Error flag indicating unexpected End-of-File on a READ
    integer, parameter, public :: index_invalid_error = 7
!! Error flag indicating an invalid index
    integer, parameter, public :: integer_overflow_error = 8
!! Error flag indicating integer overflow
    integer, parameter, public :: read_failure = 9
!! Error flag indicating failure of a READ statement
    integer, parameter, public :: write_failure = 10
!! Error flag indicating a failure on a WRITE statement

    public :: bits_kind
! Public constant

    public ::         &
        bitset_type,  &
        bitset_large, &
        bitset_64

! Public types

    public ::          &
        assignment(=), &
        and,           &
        and_not,       &
        bits,          &
        extract,       &
        operator(==),  &
        operator(/=),  &
        operator(>),   &
        operator(>=),  &
        operator(<),   &
        operator(<=),  &
        or,            &
        xor
!! Public procedures

    public :: error_handler

    type, abstract :: bitset_type
!! version: experimental
!!
!! Parent type for bitset_64 and bitset_large ([Specification](../page/specs/stdlib_bitsets.html#the-stdlib_bitsets-derived-types))

        private
        integer(bits_kind) :: num_bits

    contains

        procedure(all_abstract), deferred, pass(self)         :: all
        procedure(any_abstract), deferred, pass(self)         :: any
        procedure(bit_count_abstract), deferred, pass(self)   :: bit_count
        procedure, pass(self)                                 :: bits
        procedure(clear_bit_abstract), deferred, pass(self)   :: clear_bit
        procedure(clear_range_abstract), deferred, pass(self) :: clear_range
        generic :: clear => clear_bit, clear_range
        procedure(flip_bit_abstract), deferred, pass(self)    :: flip_bit
        procedure(flip_range_abstract), deferred, pass(self)  :: flip_range
        generic :: flip => flip_bit, flip_range
        procedure(from_string_abstract), deferred, pass(self) :: from_string
        procedure(init_zero_abstract), deferred, pass(self)   :: init_zero
        generic :: init => init_zero
        procedure(input_abstract), deferred, pass(self)       :: input
        procedure(none_abstract), deferred, pass(self)        :: none
        procedure(not_abstract), deferred, pass(self)         :: not
        procedure(output_abstract), deferred, pass(self)      :: output
        procedure(read_bitset_string_abstract), deferred, pass(self) :: &
            read_bitset_string
        procedure(read_bitset_unit_abstract), deferred, pass(self) :: &
            read_bitset_unit
        generic :: read_bitset => read_bitset_string, read_bitset_unit
        procedure(set_bit_abstract), deferred, pass(self)     :: set_bit
        procedure(set_range_abstract), deferred, pass(self)   :: set_range
        generic :: set => set_bit, set_range
        procedure(test_abstract), deferred, pass(self)        :: test
        procedure(to_string_abstract), deferred, pass(self)   :: to_string
        procedure(value_abstract), deferred, pass(self)       :: value
        procedure(write_bitset_string_abstract), deferred, pass(self) :: &
            write_bitset_string
        procedure(write_bitset_unit_abstract), deferred, pass(self) :: &
            write_bitset_unit
        generic :: write_bitset => write_bitset_string, write_bitset_unit

    end type bitset_type


    abstract interface

        elemental function all_abstract( self ) result(all)
!! Version: experimental
!!
!! Returns `.true.` if all bits in `self` are 1, `.false.` otherwise.
!!
!!#### Example
!!
!!```fortran
!!    program example_all
!!        use stdlib_bitsets
!!        character(*), parameter :: &
!!            bits_all = '111111111111111111111111111111111'
!!        type(bitset_64) :: set0
!!        call set0 % from_string( bits_all )
!!        if ( bits(set0) /= 33 ) then
!!            error stop "FROM_STRING failed to interpret " // &
!!                'BITS_ALL's size properly."
!!        else if ( .not. set0 % all() ) then
!!            error stop "FROM_STRING failed to interpret" // &
!!                "BITS_ALL's value properly."
!!        else
!!            write(*,*) "FROM_STRING transferred BITS_ALL properly" // &
!!                " into set0."
!!        end if
!!    end program example_all
!!```
            import :: bitset_type
            logical                        :: all
            class(bitset_type), intent(in) :: self
        end function all_abstract

        elemental function any_abstract(self) result(any)
!! Version: experimental
!!
!! Returns `.true.` if any bit in `self` is 1, `.false.` otherwise.
!!
!!#### Example
!!
!!```fortran
!!    program example_any
!!        use stdlib_bitsets
!!        character(*), parameter :: &
!!            bits_0 = '0000000000000000000'
!!        type(bitset_64) :: set0
!!        call set0 % from_string( bits_0 )
!!        if ( .not. set0 % any() ) then
!!            write(*,*) "FROM_STRING interpreted " // &
!!                "BITS_0's value properly."
!!        end if
!!        call set0 % set(5)
!!        if ( set0 % any() ) then
!!            write(*,*) "ANY interpreted SET0's value properly."
!!        end if
!!    end program example_any
!!```
            import :: bitset_type
            logical                        :: any
            class(bitset_type), intent(in) :: self
        end function any_abstract

        elemental function bit_count_abstract(self) result(bit_count)
!! Version: experimental
!!
!! Returns the number of non-zero bits in `self`.
!!
!!#### Example
!!
!!```fortran
!!    program example_bit_count
!!        use stdlib_bitsets
!!        character(*), parameter :: &
!!            bits_0 = '0000000000000000000'
!!        type(bitset_64) :: set0
!!        call set0 % from_string( bits_0 )
!!        if ( set0 % bit_count() == 0 ) then
!!            write(*,*) "FROM_STRING interpreted " // &
!!                "BITS_0's value properly."
!!        end if
!!        call set0 % set(5)
!!        if ( set0 % bit_count() == 1 ) then
!!            write(*,*) "BIT_COUNT interpreted SET0's value properly."
!!        end if
!!    end program example_bit_count
!!```
            import :: bitset_type, bits_kind
            integer(bits_kind)             ::  bit_count
            class(bitset_type), intent(in) :: self
        end function bit_count_abstract

        elemental subroutine clear_bit_abstract(self, pos)
!! Version: experimental
!!
!! Sets to zero the `pos` position in `self`. If `pos` is less than zero or
!! greater than `bits(self)-1` it is ignored.
!!
!!#### Example
!!
!!```fortran
!!    program example_clear
!!        use stdlib_bitsets
!!        type(bitset_large) :: set0
!!        call set0 % init(166)
!!        call set0 % not()
!!        if ( set0 % all() ) write(*,*) 'SET0 is properly initialized.'
!!        call set0 % clear(165)
!!        if ( .not. set0 % test(165) ) write(*,*) 'Bit 165 is cleared.'
!!        call set0 % clear(0,164)
!!        if ( set0 % none() ) write(*,*) 'All bits are cleared.'
!!    end program example_clear
!!```
            import :: bitset_type, bits_kind
            class(bitset_type), intent(inout) :: self
            integer(bits_kind), intent(in)    :: pos
        end subroutine clear_bit_abstract

        pure subroutine clear_range_abstract(self, start_pos, stop_pos)
!! Version: experimental
!!
!! Sets to zero all bits from the `start_pos` to `stop_pos` positions in `set`.
!! If `stop_pos < start_pos` then no bits are modified. Positions outside
!! the range 0 to `bits(self)-1` are ignored.
            import :: bitset_type, bits_kind
            class(bitset_type), intent(inout) :: self
            integer(bits_kind), intent(in)    :: start_pos, stop_pos
        end subroutine clear_range_abstract

        elemental subroutine flip_bit_abstract(self, pos)
!! Version: experimental
!!
!! Flips the value at the `pos` position in `self`, provided the position is
!! valid. If `pos` is less than 0 or greater than `bits(self)-1`, no value is
!! changed.
!!
!!#### Example
!!
!!```fortran
!!    program example_flip
!!        use stdlib_bitsets
!!        type(bitset_large) :: set0
!!        call set0 % init(166)
!!        if ( set0 % none() ) write(*,*) 'SET0 is properly initialized.'
!!        call set0 % flip(165)
!!        if ( set0 % test(165) ) write(*,*) 'Bit 165 is flipped.'
!!        call set0 % flip(0,164)
!!        if ( set0 % all() ) write(*,*) 'All bits are flipped.'
!!    end program example_flip
!!```
            import :: bitset_type, bits_kind
            class(bitset_type), intent(inout) :: self
            integer(bits_kind), intent(in)    :: pos
        end subroutine flip_bit_abstract

        pure subroutine flip_range_abstract(self, start_pos, stop_pos)
!! Version: experimental
!!
!! Flips all valid bits from the `start_pos` to the `stop_pos` positions in
!! `self`. If `stop_pos < start_pos` no bits are flipped. Positions less than
!! 0 or greater than `bits(self)-1` are ignored.
            import :: bitset_type, bits_kind
            class(bitset_type), intent(inout) :: self
            integer(bits_kind), intent(in)    :: start_pos, stop_pos
        end subroutine flip_range_abstract

        subroutine from_string_abstract(self, string, status)
!! Version: experimental
!!
!! Initializes the bitset `self` treating `string` as a binary literal
!! `status` may have the values:
!! * `success` - if no problems were found,
!! * `alloc_fault` - if allocation of the bitset failed
!! * `char_string_too_large_error` - if `string` was too large, or
!! * `char_string_invalid_error` - if string had an invalid character.
!!
!!#### Example
!!
!!```fortran
!!    program example_from_string
!!        use stdlib_bitsets
!!        character(*), parameter :: &
!!            bits_all = '111111111111111111111111111111111'
!!        type(bitset_64) :: set0
!!        call set0 % from_string( bits_all )
!!        if ( bits(set0) /= 33 ) then
!!            error stop "FROM_STRING failed to interpret " // &
!!                'BITS_ALL's size properly."
!!        else if ( .not. set0 % all() ) then
!!            error stop "FROM_STRING failed to interpret" // &
!!                "BITS_ALL's value properly."
!!        else
!!            write(*,*) "FROM_STRING transferred BITS_ALL properly" // &
!!                " into set0."
!!        end if
!!    end program example_from_string
!!```
            import :: bitset_type
            class(bitset_type), intent(out) :: self
            character(*), intent(in)        :: string
            integer, intent(out), optional  :: status
        end subroutine from_string_abstract

        subroutine init_zero_abstract(self, bits, status)
!! Creates the bitset, `self`, of size `bits`, with all bits initialized to
!! zero. `bits` must be non-negative.  If an error occurs and `status` is
!! absent then processing stops with an informative stop code. `status`
!! will have one of the values;
!! * `success` -  if no problems were found,
!! * `alloc_fault` - if memory allocation failed
!! * `array_size_invalid_error` - if `bits` is either negative or larger
!!   than 64 with `self` of class `bitset_64`, or
!!
!!#### Example
!!
!!```fortran
!!    program example_init
!!        use stdlib_bitsets
!!        type(bitset_large) :: set0
!!        call set0 % init(166)
!!        if ( set0 % bits() == 166 ) &
!!            write(*,*) `SET0 has the proper size.'
!!        if ( set0 % none() ) write(*,*) 'SET0 is properly initialized.'
!!    end program example_init
!!```
            import :: bitset_type, bits_kind
            class(bitset_type), intent(out) :: self
            integer(bits_kind), intent(in)  :: bits
            integer, intent(out), optional  :: status
        end subroutine init_zero_abstract

        subroutine input_abstract(self, unit, status)
!! Version: experimental
!!
!! Reads the components of the bitset, `self`, from the unformatted I/O
!! unit, `unit`, assuming that the components were written using `output`.
!! If an error occurs and `status` is absent then processing stops with
!! an informative stop code. `status` has one of the values:
!! * `success` - if no problem was found
!! * `alloc_fault` - if it failed allocating memory for `self`, or
!! * `array_size_invalid_error` if the `bits(self)` in `unit` is negative
!!   or greater than 64 for a `bitset_64` input.
!! * `read_failure` - if it failed during the reads from `unit`
!!
!!#### Example
!!
!!```fortran
!!    program example_input
!!        character(*), parameter :: &
!!            bits_0   = '000000000000000000000000000000000', &
!!            bits_1   = '000000000000000000000000000000001', &
!!            bits_33  = '100000000000000000000000000000000'
!!        integer :: unit
!!        type(bitset_64) :: set0, set1, set2, set3, set4, set5
!!        call set0 % from_string( bits_0 )
!!        call set1 % from_string( bits_1 )
!!        call set2 % from_string( bits_33 )
!!        open( newunit=unit, file='test.bin', status='replace', &
!!            form='unformatted', action='write' )
!!        call set2 % output(unit)
!!        call set1 % output(unit)
!!        call set0 % output(unit)
!!        close( unit )
!!        open( newunit=unit, file='test.bin', status='old', &
!!            form='unformatted', action='read' )
!!        call set5 % input(unit)
!!        call set4 % input(unit)
!!        call set3 % input(unit)
!!        close( unit )
!!        if ( set3 /= set0 .or. set4 /= set1 .or. set5 /= set2 ) then
!!            error stop 'Transfer to and from units using ' // &
!!                ' output and input failed.'
!!        else
!!            write(*,*) 'Transfer to and from units using ' // &
!!                'output and input succeeded.'
!!        end if
!!    end program example_input
!!```
            import :: bitset_type
            class(bitset_type), intent(out) :: self
            integer, intent(in)             :: unit
            integer, intent(out), optional  :: status
        end subroutine input_abstract

        elemental function none_abstract(self) result(none)
!! Version: experimental
!!
!! Returns `.true.` if none of the bits in `self` have the value 1.
!!
!!#### Example
!!
!!```fortran
!!    program example_none
!!        use stdlib_bitsets
!!        character(*), parameter :: &
!!            bits_0 = '0000000000000000000'
!!        type(bitset_large) :: set0
!!        call set0 % from_string( bits_0 )
!!        if ( set0 % none() ) then
!!            write(*,*) "FROM_STRING interpreted " // &
!!                "BITS_0's value properly."
!!        end if
!!        call set0 % set(5)
!!        if ( .not. set0 % none() ) then
!!            write(*,*) "NONE interpreted SET0's value properly."
!!        end if
!!    end program example_none
!!```
            import :: bitset_type
            logical ::  none
            class(bitset_type), intent(in) :: self
        end function none_abstract

        elemental subroutine not_abstract(self)
!! Version: experimental
!!
!! Sets the bits in `self` to their logical complement
!!
!!#### Example
!!
!!```fortran
!!    program example_not
!!        use stdlib_bitsets
!!        type(bitset_large) :: set0
!!        call set0 % init( 155 )
!!        if ( set0 % none() ) then
!!            write(*,*) "FROM_STRING interpreted " // &
!!                "BITS_0's value properly."
!!        end if
!!        call set0 % not()
!!        if ( set0 % all() ) then
!!            write(*,*) "ALL interpreted SET0's value properly."
!!        end if
!!    end program example_not
!!```
            import :: bitset_type
            class(bitset_type), intent(inout) :: self
        end subroutine not_abstract

        subroutine output_abstract(self, unit, status)
!! Version: experimental
!!
!! Writes the components of the bitset, `self`, to the unformatted I/O
!! unit, `unit`, in a unformatted sequence compatible with `input`. If
!! `status` is absent an error results in an error stop with an
!! informative stop code. If `status` is present it has the default
!! value of `success`, or the value `write_failure` if the write failed.
!!
!!#### Example
!!
!!```fortran
!!    program example_output
!!        character(*), parameter :: &
!!            bits_0   = '000000000000000000000000000000000', &
!!            bits_1   = '000000000000000000000000000000001', &
!!            bits_33  = '100000000000000000000000000000000'
!!        integer :: unit
!!        type(bitset_64) :: set0, set1, set2, set3, set4, set5
!!        call set0 % from_string( bits_0 )
!!        call set1 % from_string( bits_1 )
!!        call set2 % from_string( bits_33 )
!!        open( newunit=unit, file='test.bin', status='replace', &
!!            form='unformatted', action='write' )
!!        call set2 % output(unit)
!!        call set1 % output(unit)
!!        call set0 % output(unit)
!!        close( unit )
!!        open( newunit=unit, file='test.bin', status='old', &
!!            form='unformatted', action='read' )
!!        call set5 % input(unit)
!!        call set4 % input(unit)
!!        call set3 % input(unit)
!!        close( unit )
!!        if ( set3 /= set0 .or. set4 /= set1 .or. set5 /= set2 ) then
!!            error stop 'Transfer to and from units using ' // &
!!                ' output and input failed.'
!!        else
!!            write(*,*) 'Transfer to and from units using ' // &
!!                'output and input succeeded.'
!!        end if
!!    end program example_output
!!```
            import :: bitset_type
            class(bitset_type), intent(in) :: self
            integer, intent(in)            :: unit
            integer, intent(out), optional :: status
        end subroutine output_abstract

        subroutine read_bitset_string_abstract(self, string, status)
!! Version: experimental
!!
!! Uses the bitset literal in the default character `string`, to define
!! the bitset, `self`. The literal may be preceded by an an arbitrary
!! sequence of blank characters. If `status` is absent an error results
!! in an error stop with an informative stop code. If `status`
!! is present it has one of the values
!! * `success` - if no problems occurred,
!! * `alloc_fault` - if allocation of memory for SELF failed,
!! * `array_size_invalid_error - if `bits(self)` in `string` is greater
!!   than 64 for a `bitset_64`,
!! * `char_string_invalid_error` - if the bitset literal has an invalid
!!   character,
!! * `char_string_too_small_error - if the string ends before all the bits
!!   are read.
!! * `integer_overflow_error` - if the bitset literal has a `bits(self)`
!!   value too large to be represented,
!!
!!#### Example
!!
!!```fortran
!!    program example_read_bitset
!!        character(*), parameter :: &
!!            bits_0   = 'S33B000000000000000000000000000000000', &
!!            bits_1   = 'S33B000000000000000000000000000000001', &
!!            bits_33  = 'S33B100000000000000000000000000000000'
!!        character(:), allocatable :: test_0, test_1, test_2
!!        integer :: unit
!!        type(bitset_64) :: set0, set1, set2, set3, set4, set5
!!        call set0 % read_bitset( bits_0, status )
!!        call set1 % read_bitset( bits_1, status )
!!        call set2 % read_bitset( bits_2, status )
!!        call set0 % write_bitset( test_0, status )
!!        call set1 % write_bitset( test_1, status )
!!        call set2 % write_bitset( test_2, status )
!!        if ( bits_0 == test_0 .and. bits_1 == test_1 .and. &
!!            bits_2 == test_2 ) then
!!            write(*,*) 'READ_BITSET to WRITE_BITSET strings worked.'
!!        end if
!!        open( newunit=unit, file='test.txt', status='replace', &
!!            form='formatted', action='write' )
!!        call set2 % write_bitset(unit, advance='no')
!!        call set1 % write_bitset(unit, advance='no')
!!        call set0 % write_bitset(unit)
!!        close( unit )
!!        open( newunit=unit, file='test.txt', status='old', &
!!            form='formatted', action='read' )
!!        call set3 % read_bitset(unit, advance='no')
!!        call set4 % read_bitset(unit, advance='no')
!!        call set5 % read_bitset(unit)
!!        if ( set3 == set0 .and. set4 == set1 .and. set5 == set2 ) then
!!            write(*,*) WRITE_BITSET to READ_BITSET through unit worked.'
!!        end if
!!    end program example_read_bitset
!!```
            import :: bitset_type
            class(bitset_type), intent(out) :: self
            character(len=*), intent(in)    :: string
            integer, intent(out), optional  :: status
        end subroutine read_bitset_string_abstract

        subroutine read_bitset_unit_abstract(self, unit, advance, status)
!! Version: experimental
!!
!! Uses the bitset literal at the current position in the formatted
!! file with I/O unit, `unit`, to define the bitset, `self`. The literal
!! may be preceded by an an arbitrary sequence of blank characters.
!! If `advance` is present it must be either 'YES' or 'NO'. If absent
!! it has the default value of 'YES' to determine whether advancing
!! I/O occurs. If `status` is absent an error results in an error stop
!! with an informative stop code. If `status` is present it has one of
!! the values:
!! * `success` - if no problem occurred,
!! * `alloc_fault` - if allocation of `self` failed,
!! * `array_size_invalid_error` - if `bits(self)` in the bitset literal
!!   is greater than 64 for a `bitset_64`,
!! * `char_string_invalid_error` - if the read of the bitset literal found
!!   an invalid character,
!! * `eof_failure` - if a `read` statement reached an end-of-file before
!!   completing the read of the bitset literal,
!! * `integer_overflow_error` - if the bitset literal has a `bits(self)`
!!   value too large to be represented,
!! * `read_failure` - if a `read` statement fails,
!
            import :: bitset_type
            class(bitset_type), intent(out)    :: self
            integer, intent(in)                :: unit
            character(*), intent(in), optional :: advance
            integer, intent(out), optional     :: status
        end subroutine read_bitset_unit_abstract

        elemental subroutine set_bit_abstract(self, pos)
!! Version: experimental
!!
!! Sets the value at the `pos` position in `self`, provided the position is
!! valid. If the position is less than 0 or greater than `bits(self)-1`
!! then `self` is unchanged.
!!
!!#### Example
!!
!!```fortran
!!    program example_set
!!        use stdlib_bitsets
!!        type(bitset_large) :: set0
!!        call set0 % init(166)
!!        if ( set0 % none() ) write(*,*) 'SET0 is properly initialized.'
!!        call set0 % set(165)
!!        if ( set0 % test(165) ) write(*,*) 'Bit 165 is set.'
!!        call set0 % set(0,164)
!!        if ( set0 % all() ) write(*,*) 'All bits are set.'
!!    end program example_set
!!```
            import :: bitset_type, bits_kind
            class(bitset_type), intent(inout) :: self
            integer(bits_kind), intent(in)    :: pos
        end subroutine set_bit_abstract

        pure subroutine set_range_abstract(self, start_pos, stop_pos)
!! Version: experimental
!!
!! Sets all valid bits to 1 from the `start_pos` to the `stop_pos` positions
!! in `self`. If `stop_pos < start_pos` no bits are changed. Positions outside
!! the range 0 to `bits(self)-1` are ignored.
            import :: bitset_type, bits_kind
            class(bitset_type), intent(inout) :: self
            integer(bits_kind), intent(in)    :: start_pos, stop_pos
        end subroutine set_range_abstract

        elemental function test_abstract(self, pos) result(test)
!! Version: experimental
!!
!! Returns `.true.` if the `pos` position is set, `.false.` otherwise. If `pos`
!! is negative or greater than `bits(self) - 1` the result is `.false.`.
!!
!!#### Example
!!
!!```fortran
!!    program example_test
!!        use stdlib_bitsets
!!        type(bitset_large) :: set0
!!        call set0 % init(166)
!!        call set0 % not()
!!        if ( set0 % all() ) write(*,*) 'SET0 is properly initialized.'
!!        call set0 % clear(165)
!!        if ( .not. set0 % test(165) ) write(*,*) 'Bit 165 is cleared.'
!!        call set0 % set(165)
!!        if ( set0 % test(165) ) write(*,*) 'Bit 165 is set.'
!!    end program example_test
!!```
            import :: bitset_type, bits_kind
            logical ::  test
            class(bitset_type), intent(in) :: self
            integer(bits_kind), intent(in) :: pos
        end function test_abstract

        subroutine to_string_abstract(self, string, status)
!! Version: experimental
!!
!! Represents the value of `self` as a binary literal in `string`
!! Status may have the values `success` or `alloc_fault`.
!!
!!#### Example
!!
!!```fortran
!!    program example_to_string
!!        use stdlib_bitsets
!!        character(*), parameter :: &
!!            bits_all = '111111111111111111111111111111111'
!!        type(bitset_64) :: set0
!!        character(:), allocatable :: new_string
!!        call set0 % init(33)
!!        call set0 % not()
!!        call set0 % to_string( new_string )
!!        if ( new_string == bits_all ) then
!!            write(*,*) "TO_STRING transferred BITS0 properly" // &
!!                " into NEW_STRING."
!!        end if
!!    end program example_to_string
!!```
            import :: bitset_type
            class(bitset_type), intent(in)         :: self
            character(:), allocatable, intent(out) :: string
            integer, intent(out), optional         :: status
        end subroutine to_string_abstract

        elemental function value_abstract(self, pos) result(value)
!! Version: experimental
!!
!! Returns 1 if the `pos` position is set, 0 otherwise. If `pos` is negative
!! or greater than `bits(set) - 1` the result is 0.
!!
!!#### Example
!!
!!```fortran
!!    program example_value
!!        use stdlib_bitsets
!!        type(bitset_large) :: set0
!!        call set0 % init(166)
!!        call set0 % not()
!!        if ( set0 % all() ) write(*,*) 'SET0 is properly initialized.'
!!        call set0 % clear(165)
!!        if ( set0 % value(165) == 0 ) write(*,*) 'Bit 165 is cleared.'
!!        call set0 % set(165)
!!        if ( set0 % value(165) == 1 ) write(*,*) 'Bit 165 is set.'
!!    end program example_value
!!```
            import :: bitset_type, bits_kind
            integer ::  value
            class(bitset_type), intent(in) :: self
            integer(bits_kind), intent(in) :: pos
        end function value_abstract

        subroutine write_bitset_string_abstract(self, string, status)
!! Version: experimental
!!
!! Writes a bitset literal to the allocatable default character `string`,
!! representing the individual bit values in the `bitset_type`, `self`.
!! If `status` is absent an error results in an error stop with an
!! informative stop code. If `status` is present it has the default
!! value of `success`, or the value `alloc_fault` if allocation of
!! the output string failed.
!!
!!#### Example
!!
!!```fortran
!!    program example_write_bitset
!!        character(*), parameter :: &
!!            bits_0   = 'S33B000000000000000000000000000000000', &
!!            bits_1   = 'S33B000000000000000000000000000000001', &
!!            bits_33  = 'S33B100000000000000000000000000000000'
!!        character(:), allocatable :: test_0, test_1, test_2
!!        integer :: unit
!!        type(bitset_64) :: set0, set1, set2, set3, set4, set5
!!        call set0 % read_bitset( bits_0, status )
!!        call set1 % read_bitset( bits_1, status )
!!        call set2 % read_bitset( bits_2, status )
!!        call set0 % write_bitset( test_0, status )
!!        call set1 % write_bitset( test_1, status )
!!        call set2 % write_bitset( test_2, status )
!!        if ( bits_0 == test_0 .and. bits_1 == test_1 .and. &
!!            bits_2 == test_2 ) then
!!            write(*,*) 'READ_BITSET to WRITE_BITSET strings worked.'
!!        end if
!!        open( newunit=unit, file='test.txt', status='replace', &
!!            form='formatted', action='write' )
!!        call set2 % write_bitset(unit, advance='no')
!!        call set1 % write_bitset(unit, advance='no')
!!        call set0 % write_bitset(unit)
!!        close( unit )
!!        open( newunit=unit, file='test.txt', status='old', &
!!            form='formatted', action='read' )
!!        call set3 % read_bitset(unit, advance='no')
!!        call set4 % read_bitset(unit, advance='no')
!!        call set5 % read_bitset(unit)
!!        if ( set3 == set0 .and. set4 == set1 .and. set5 == set2 ) then
!!            write(*,*) WRITE_BITSET to READ_BITSET through unit worked.'
!!        end if
!!    end program example_write_bitset
!!```
            import :: bitset_type
            class(bitset_type), intent(in)             :: self
            character(len=:), allocatable, intent(out) :: string
            integer, intent(out), optional             :: status
        end subroutine write_bitset_string_abstract

        subroutine write_bitset_unit_abstract(self, unit, advance, &
            status)
!! Version: experimental
!!
!! Writes a bitset literal to the I/O unit, `unit`, representing the
!! individual bit values in the `bitset_t`, `self`. If an error occurs then
!! processing stops with a message to `error_unit`. By default or if
!! `advance` is present with the value 'YES', advancing output is used.
!! If `advance` is present with the value 'NO', then the current record
!! is not advanced by the write. If `status` is absent, an error results
!! in an error stop with an informative stop code. If `status` is
!! present it has the default value of `success`, the value
!! `alloc_fault` if allocation of the output string failed,
!! `write_failure` if the `write` statement outputting the literal failed.
            import :: bitset_type
            class(bitset_type), intent(in)         :: self
            integer, intent(in)                    :: unit
            character(len=*), intent(in), optional :: advance
            integer, intent(out), optional         :: status
        end subroutine write_bitset_unit_abstract

    end interface

    type, extends(bitset_type) :: bitset_large
!! Version: experimental
!!
!! Type for bitsets with more than 64 bits ([Specification](../page/specs/stdlib_bitsets.html#the-stdlib_bitsets-derived-types))

        private
        integer(block_kind), private, allocatable :: blocks(:)

    contains

        procedure, pass(self)  :: all => all_large
        procedure, pass(self)  :: any => any_large
        procedure, pass(self)  :: bit_count => bit_count_large
        procedure, pass(self)  :: clear_bit => clear_bit_large
        procedure, pass(self)  :: clear_range => clear_range_large
        procedure, pass(self)  :: flip_bit => flip_bit_large
        procedure, pass(self)  :: flip_range => flip_range_large
        procedure, pass(self)  :: from_string => from_string_large
        procedure, pass(self)  :: init_zero => init_zero_large
        procedure, pass(self)  :: input => input_large
        procedure, pass(self)  :: none => none_large
        procedure, pass(self)  :: not => not_large
        procedure, pass(self)  :: output => output_large
        procedure, pass(self)  :: &
            read_bitset_string => read_bitset_string_large
        procedure, pass(self)  :: read_bitset_unit => read_bitset_unit_large
        procedure, pass(self)  :: set_bit => set_bit_large
        procedure, pass(self)  :: set_range => set_range_large
        procedure, pass(self)  :: test => test_large
        procedure, pass(self)  :: to_string => to_string_large
        procedure, pass(self)  :: value => value_large
        procedure, pass(self)  :: &
            write_bitset_string => write_bitset_string_large
        procedure, pass(self)  :: write_bitset_unit => write_bitset_unit_large

    end type bitset_large


    interface

        elemental module function all_large( self ) result(all)
!! Version: experimental
!!
!! Returns `.true.` if all bits in `self` are 1, `.false.` otherwise.
            logical                         :: all
            class(bitset_large), intent(in) :: self
        end function all_large

        elemental module function any_large(self) result(any)
!! Version: experimental
!!
!! Returns `.true.` if any bit in `self` is 1, `.false.` otherwise.
            logical                         :: any
            class(bitset_large), intent(in) :: self
        end function any_large

        elemental module function bit_count_large(self) result(bit_count)
!! Version: experimental
!!
!! Returns the number of non-zero bits in `self`.
            integer(bits_kind)              ::  bit_count
            class(bitset_large), intent(in) :: self
        end function bit_count_large

        elemental module subroutine clear_bit_large(self, pos)
!! Version: experimental
!!
!! Sets to zero the bit at `pos` position in `self`. If `pos` is less than
!! zero or greater than `bits(self)-1` it is ignored.
            class(bitset_large), intent(inout) :: self
            integer(bits_kind), intent(in)     :: pos
        end subroutine clear_bit_large

        pure module subroutine clear_range_large(self, start_pos, stop_pos)
!! Version: experimental
!!
!! Sets to zero all bits from the `start_pos` to `stop_pos` positions in `self`.
!! If `stop_pos < start_pos` then no bits are modified. Positions outside
!! the range 0 to `bits(set)-1` are ignored.
            class(bitset_large), intent(inout) :: self
            integer(bits_kind), intent(in)     :: start_pos, stop_pos
        end subroutine clear_range_large

        elemental module subroutine flip_bit_large(self, pos)
!! Version: experimental
!!
!! Flips the bit value at the `pos` position in `self`, provided the position is
!! valid. If `pos` is less than 0 or greater than `bits(self)-1`, no value is
!! changed.
            class(bitset_large), intent(inout) :: self
            integer(bits_kind), intent(in)     :: pos
        end subroutine flip_bit_large

        pure module subroutine flip_range_large(self, start_pos, stop_pos)
!! Version: experimental
!!
!! Flips all valid bits from the `start_pos` to the `stop_pos` positions in
!! `self`. If `stop_pos < start_pos` no bits are flipped. Positions less than
!! 0 or greater than `bits(self)-1` are ignored.
            class(bitset_large), intent(inout) :: self
            integer(bits_kind), intent(in)     :: start_pos, stop_pos
        end subroutine flip_range_large

        module subroutine from_string_large(self, string, status)
!! Version: experimental
!!
!! Initializes the bitset `self` treating `string` as a binary literal
!! `status` may have the values:
!! * `success` - if no problems were found,
!! * `alloc_fault` - if allocation of the bitset failed
!! * `char_string_too_large_error` - if `string` was too large, or
!! * `char_string_invalid_error` - if string had an invalid character.
            class(bitset_large), intent(out) :: self
            character(*), intent(in)         :: string
            integer, intent(out), optional   :: status
        end subroutine from_string_large

        module subroutine init_zero_large(self, bits, status)
!! Version: experimental
!!
!! Creates the bitset, `self`, of size `bits`, with all bits initialized to
!! zero. `bits` must be non-negative.  If an error occurs and `status` is
!! absent then processing stops with an informative stop code. `status`
!! will have one of the values;
!! * `success` -  if no problems were found,
!! * `alloc_fault` - if memory allocation failed
!! * `array_size_invalid_error` - if `bits` is either negative or larger
!!   than 64 with `self` of class `bitset_64`, or
            class(bitset_large), intent(out) :: self
            integer(bits_kind), intent(in)   :: bits
            integer, intent(out), optional   :: status
        end subroutine init_zero_large

        module subroutine input_large(self, unit, status)
!! Version: experimental
!!
!! Reads the components of the bitset, `self`, from the unformatted I/O
!! unit, `unit`, assuming that the components were written using `output`.
!! If an error occurs and `status` is absent then processing stops with
!! an informative stop code. `status` has one of the values:
!! * `success` - if no problem was found
!! * `alloc_fault` - if it failed allocating memory for `self`, or
!! * `array_size_invalid_error` if the `bits(self)` in `unit` is negative
!!   or greater than 64 for a `bitset_64` input.
!! * `read_failure` - if it failed during the reads from `unit`
            class(bitset_large), intent(out) :: self
            integer, intent(in)              :: unit
            integer, intent(out), optional   :: status
        end subroutine input_large

        elemental module function none_large(self) result(none)
!! Version: experimental
!!
!! Returns `.true.` if none of the bits in `self` have the value 1.
            logical                         ::  none
            class(bitset_large), intent(in) :: self
        end function none_large

        elemental module subroutine not_large(self)
!! Version: experimental
!!
!! Sets the bits in `self` to their logical complement
            class(bitset_large), intent(inout) :: self
        end subroutine not_large

        module subroutine output_large(self, unit, status)
!! Version: experimental
!!
!! Writes the components of the bitset, `self`, to the unformatted I/O
!! unit, `unit`, in a unformatted sequence compatible with `input`. If
!! `status` is absent an error results in an error stop with an
!! informative stop code. If `status` is present it has the default
!! value of `success`, or the value `write_failure` if the write failed.
            class(bitset_large), intent(in) :: self
            integer, intent(in)             :: unit
            integer, intent(out), optional  :: status
        end subroutine output_large

        module subroutine read_bitset_string_large(self, string, status)
!! Version: experimental
!!
!! Uses the bitset literal in the default character `string`, to define
!! the bitset, `self`. The literal may be preceded by an an arbitrary
!! sequence of blank characters. If `status` is absent an error results
!! in an error stop with an informative stop code. If `status`
!! is present it has one of the values
!! * `success` - if no problems occurred,
!! * `alloc_fault` - if allocation of memory for SELF failed,
!! * `array_size_invalid_error - if `bits(self)` in `string` is greater
!!   than 64 for a `bitset_64`,
!! * `char_string_invalid_error` - if the bitset literal has an invalid
!!   character,
!! * `char_string_too_small_error - if the string ends before all the bits
!!   are read.
!! * `integer_overflow_error` - if the bitset literal has a `bits(self)`
!!   value too large to be represented,
            class(bitset_large), intent(out) :: self
            character(len=*), intent(in)     :: string
            integer, intent(out), optional   :: status
        end subroutine read_bitset_string_large

        module subroutine read_bitset_unit_large(self, unit, advance, status)
!! Version: experimental
!!
!! Uses the bitset literal at the current position in the formatted
!! file with I/O unit, `unit`, to define the bitset, `self`. The literal
!! may be preceded by an an arbitrary sequence of blank characters.
!! If `advance` is present it must be either 'YES' or 'NO'. If absent
!! it has the default value of 'YES' to determine whether advancing
!! I/O occurs. If `status` is absent an error results in an error stop
!! with an informative stop code. If `status` is present it has one of
!! the values:
!! * `success` - if no problem occurred,
!! * `alloc_fault` - if allocation of `self` failed,
!! * `array_size_invalid_error` - if `bits(self)` in the bitset literal
!!   is greater than 64 for a `bitset_64`,
!! * `char_string_invalid_error` - if the read of the bitset literal found
!!   an invalid character,
!! * `eof_failure` - if a `read` statement reached an end-of-file before
!!   completing the read of the bitset literal,
!! * `integer_overflow_error` - if the bitset literal has a `bits(self)`
!!   value too large to be represented,
!! * `read_failure` - if a `read` statement fails,
            class(bitset_large), intent(out)   :: self
            integer, intent(in)                :: unit
            character(*), intent(in), optional :: advance
            integer, intent(out), optional     :: status
        end subroutine read_bitset_unit_large

        elemental module subroutine set_bit_large(self, pos)
!! Version: experimental
!!
!! Sets the value at the `pos` position in `self`, provided the position is
!! valid. If the position is less than 0 or greater than `bits(self)-1`
!! then `self` is unchanged.
            class(bitset_large), intent(inout) :: self
            integer(bits_kind), intent(in)     :: pos
        end subroutine set_bit_large

        pure module subroutine set_range_large(self, start_pos, stop_pos)
!! Version: experimental
!!
!! Sets all valid bits to 1 from the `start_pos` to the `stop_pos` positions
!! in `self`. If `stop_pos < start_pos` no bits are changed. Positions outside
!! the range 0 to `bits(self)-1` are ignored.
            class(bitset_large), intent(inout) :: self
            integer(bits_kind), intent(in)     :: start_pos, stop_pos
        end subroutine set_range_large

        elemental module function test_large(self, pos) result(test)
!! Version: experimental
!!
!! Returns `.true.` if the `pos` position is set, `.false.` otherwise. If `pos`
!! is negative or greater than `bits(self) - 1` the result is `.false.`.
            logical ::  test
            class(bitset_large), intent(in) :: self
            integer(bits_kind), intent(in)  :: pos
        end function test_large

        module subroutine to_string_large(self, string, status)
!! Version: experimental
!!
!! Represents the value of `self` as a binary literal in `string`
!! Status may have the values `success` or `alloc_fault`.
            class(bitset_large), intent(in)            :: self
            character(len=:), allocatable, intent(out) :: string
            integer, intent(out), optional             :: status
        end subroutine to_string_large

        elemental module function value_large(self, pos) result(value)
!! Version: experimental
!!
!! Returns 1 if the `pos` position is set, 0 otherwise. If `pos` is negative
!! or greater than `bits(set) - 1` the result is 0.
            integer ::  value
            class(bitset_large), intent(in) :: self
            integer(bits_kind), intent(in)  :: pos
        end function value_large

        module subroutine write_bitset_string_large(self, string, status)
!! Version: experimental
!!
!! Writes a bitset literal to the allocatable default character `string`,
!! representing the individual bit values in the bitset_large, `self`.
!! If `status` is absent an error results in an error stop with an
!! informative stop code. If `status` is present it has the default
!! value of `success, or the value `alloc_fault` if allocation of
!! the output string failed.
            class(bitset_large), intent(in)            :: self
            character(len=:), allocatable, intent(out) :: string
            integer, intent(out), optional             :: status
        end subroutine write_bitset_string_large

        module subroutine write_bitset_unit_large(self, unit, advance, status)
!! Version: experimental
!!
!! Writes a bitset literal to the I/O unit, `unit`, representing the
!! individual bit values in the bitset, `self`. By default or if
!! `advance` is present with the value 'YES', advancing output is used.
!! If `advance` is present with the value 'NO', then the current record
!! is not advanced by the write. If `status` is absent an error results
!! in an error stop with an informative stop code. If `status` is
!! present it has the default value of `success`, the value
!! `alloc_fault` if allocation of the output string failed, or
!! `write_failure` if the `write` statement outputting the literal failed.
            class(bitset_large), intent(in)        :: self
            integer, intent(in)                    :: unit
            character(len=*), intent(in), optional :: advance
            integer, intent(out), optional         :: status
        end subroutine write_bitset_unit_large

    end interface


    interface assignment(=)
!! Version: experimental
!!
!! Used to define assignment for `bitset_large`.
!! ([Specification](../page/specs/stdlib_bitsets.html#-compare-two-bitsets-to-determine-whether-the-bits-have-the-same-value))
!!
!!#### Example
!!
!!```fortran
!!    program example_assignment
!!        use stdlib_bitsets
!!        logical(int8)  :: logical1(64) = .true.
!!        logical(int32), allocatable :: logical2(:)
!!        type(bitset_64) :: set0, set1
!!        set0 = logical1
!!        if ( set0 % bits() /= 64 ) then
!!            error stop procedure // &
!!                ' initialization with logical(int8) failed to set' // &
!!                ' the right size.'
!!        else if ( .not. set0 % all() ) then
!!            error stop procedure // ' initialization with' // &
!!                ' logical(int8) failed to set the right values.'
!!        else
!!            write(*,*) 'Initialization with logical(int8) succeeded.'
!!        end if
!!        set1 = set0
!!        if ( set1 == set0 ) &
!!            write(*,*) 'Initialization by assignment succeeded'
!!        logical2 = set1
!!        if ( all( logical2 ) ) then
!!            write(*,*) 'Initialization of logical(int32) succeeded.'
!!        end if
!!    end program example_assignment
!!```

<<<<<<< HEAD
=======

>>>>>>> 0b00b7b9
    #:for k1 in INT_KINDS
        pure module subroutine assign_log${k1}$_large( self, logical_vector )
!! Version: experimental
!!
!! Used to define assignment from an array of type `logical(${k1}$)` to a
!! `bitset_large`.
            type(bitset_large), intent(out) :: self
            logical(${k1}$), intent(in)       :: logical_vector(:)
        end subroutine assign_log${k1}$_large

        pure module subroutine log${k1}$_assign_large( logical_vector, set )
!! Version: experimental
!!
!! Used to define assignment to an array of type `logical(${k1}$)` from a
!! `bitset_large`.
            logical(${k1}$), intent(out), allocatable :: logical_vector(:)
            type(bitset_large), intent(in)          :: set
        end subroutine log${k1}$_assign_large
    #:endfor

    end interface assignment(=)


    type, extends(bitset_type) :: bitset_64
!! Version: experimental
!!
!! Type for bitsets with no more than 64 bits ([Specification](../page/specs/stdlib_bitsets.html#the-stdlib_bitsets-derived-types))
        private
        integer(block_kind), private :: block = 0

    contains

        procedure, pass(self)  :: all => all_64
        procedure, pass(self)  :: any => any_64
        procedure, pass(self)  :: bit_count => bit_count_64
        procedure, pass(self)  :: clear_bit => clear_bit_64
        procedure, pass(self)  :: clear_range => clear_range_64
        procedure, pass(self)  :: flip_bit => flip_bit_64
        procedure, pass(self)  :: flip_range => flip_range_64
        procedure, pass(self)  :: from_string => from_string_64
        procedure, pass(self)  :: init_zero => init_zero_64
        procedure, pass(self)  :: input => input_64
        procedure, pass(self)  :: none => none_64
        procedure, pass(self)  :: not => not_64
        procedure, pass(self)  :: output => output_64
        procedure, pass(self)  :: read_bitset_string => read_bitset_string_64
        procedure, pass(self)  :: read_bitset_unit => read_bitset_unit_64
        procedure, pass(self)  :: set_bit => set_bit_64
        procedure, pass(self)  :: set_range => set_range_64
        procedure, pass(self)  :: test => test_64
        procedure, pass(self)  :: to_string => to_string_64
        procedure, pass(self)  :: value => value_64
        procedure, pass(self)  :: write_bitset_string => write_bitset_string_64
        procedure, pass(self)  :: write_bitset_unit => write_bitset_unit_64

    end type bitset_64


    interface

        elemental module function all_64( self ) result(all)
!! Version: experimental
!!
!! Returns `.true.` if all bits in `self` are 1, `.false.` otherwise.
            logical                      :: all
            class(bitset_64), intent(in) :: self
        end function all_64

        elemental module function any_64(self) result(any)
!! Version: experimental
!!
!! Returns `.true.` if any bit in `self` is 1, `.false.` otherwise.
            logical                      :: any
            class(bitset_64), intent(in) :: self
        end function any_64

        elemental module function bit_count_64(self) result(bit_count)
!! Version: experimental
!!
!! Returns the number of non-zero bits in `self`.
            integer(bits_kind)           :: bit_count
            class(bitset_64), intent(in) :: self
        end function bit_count_64

        elemental module subroutine clear_bit_64(self, pos)
!! Version: experimental
!!
!! Sets to zero the bit at `pos` position in `self`. If `pos` is less than
!! zero or greater than `bits(self)-1` it is ignored.
            class(bitset_64), intent(inout) :: self
            integer(bits_kind), intent(in)  :: pos
        end subroutine clear_bit_64

        pure module subroutine clear_range_64(self, start_pos, stop_pos)
!! Version: experimental
!!
!! Sets to zero all bits from the `start_pos` to `stop_pos` positions in `self`.
!! If `stop_pos < start_pos` then no bits are modified. Positions outside
!! the range 0 to `bits(set)-1` are ignored.
            class(bitset_64), intent(inout) :: self
            integer(bits_kind), intent(in)  :: start_pos, stop_pos
        end subroutine clear_range_64

        elemental module subroutine flip_bit_64(self, pos)
!! Version: experimental
!!
!! Flips the bit value at the `pos` position in `self`, provided the position is
!! valid. If `pos` is less than 0 or greater than `bits(self)-1`, no value is
!! changed.
            class(bitset_64), intent(inout) :: self
            integer(bits_kind), intent(in)  :: pos
        end subroutine flip_bit_64

        pure module subroutine flip_range_64(self, start_pos, stop_pos)
!! Version: experimental
!!
!! Flips all valid bits from the `start_pos` to the `stop_pos` positions in
!! `self`. If `stop_pos < start_pos` no bits are flipped. Positions less than
!! 0 or greater than `bits(self)-1` are ignored.
            class(bitset_64), intent(inout) :: self
            integer(bits_kind), intent(in)  :: start_pos, stop_pos
        end subroutine flip_range_64

        module subroutine from_string_64(self, string, status)
!! Version: experimental
!!
!! Initializes the bitset `self` treating `string` as a binary literal
!! `status` may have the values:
!! * `success` - if no problems were found,
!! * `alloc_fault` - if allocation of the bitset failed
!! * `char_string_too_large_error` - if `string` was too large, or
!! * `char_string_invalid_error` - if string had an invalid character.
            class(bitset_64), intent(out)  :: self
            character(*), intent(in)       :: string
            integer, intent(out), optional :: status
        end subroutine from_string_64

        module subroutine init_zero_64(self, bits, status)
!! Version: experimental
!!
!! Creates the bitset, `self`, of size `bits`, with all bits initialized to
!! zero. `bits` must be non-negative.  If an error occurs and `status` is
!! absent then processing stops with an informative stop code. `status`
!! will have one of the values:
!! * `success` -  if no problems were found,
!! * `alloc_fault` - if memory allocation failed
!! * `array_size_invalid_error` - if `bits` is either negative or larger
!!   than 64 with `self` of class `bitset_64`.
            class(bitset_64), intent(out)   :: self
            integer(bits_kind), intent(in) :: bits
            integer, intent(out), optional :: status
        end subroutine init_zero_64

        module subroutine input_64(self, unit, status)
!! Version: experimental
!!
!! Reads the components of the bitset, `self`, from the unformatted I/O
!! unit, `unit`, assuming that the components were written using `output`.
!! If an error occurs and `status` is absent then processing stops with
!! an informative stop code. `status` has one of the values:
!! * `success` - if no problem was found
!! * `alloc_fault` - if it failed allocating memory for `self`, or
!! * `array_size_invalid_error` if the `bits(self)` in `unit` is negative
!!   or greater than 64 for a `bitset_64` input.
!! * `read_failure` - if it failed during the reads from `unit`
            class(bitset_64), intent(out)  :: self
            integer, intent(in)            :: unit
            integer, intent(out), optional :: status
        end subroutine input_64

        elemental module function none_64(self) result(none)
!! Version: experimental
!!
!! Returns `.true.` if none of the bits in `self` have the value 1.
            logical ::  none
            class(bitset_64), intent(in) :: self
        end function none_64

        elemental module subroutine not_64(self)
!! Version: experimental
!!
!! Sets the bits in `self` to their logical complement.
            class(bitset_64), intent(inout) :: self
        end subroutine not_64

        module subroutine output_64(self, unit, status)
!! Version: experimental
!!
!! Writes the components of the bitset, `self`, to the unformatted I/O
!! unit, `unit`, in a unformatted sequence compatible with `input`. If
!! `status` is absent an error results in an error stop with an
!! informative stop code. If `status` is present it has the default
!! value of `success`, or the value `write_failure` if the write failed.
            class(bitset_64), intent(in)   :: self
            integer, intent(in)            :: unit
            integer, intent(out), optional :: status
        end subroutine output_64

        module subroutine read_bitset_string_64(self, string, status)
!! Version: experimental
!!
!! Uses the bitset literal in the default character `string`, to define
!! the bitset, `self`. The literal may be preceded by an an arbitrary
!! sequence of blank characters. If `status` is absent an error results
!! in an error stop with an informative stop code. If `status`
!! is present it has one of the values:
!! * `success` - if no problems occurred,
!! * `alloc_fault` - if allocation of memory for SELF failed,
!! * `array_size_invalid_error - if `bits(self)` in `string` is greater
!!   than 64 for a `bitset_64`,
!! * `char_string_invalid_error` - if the bitset literal has an invalid
!!   character,
!! * `char_string_too_small_error - if the string ends before all the bits
!!   are read.
!! * `integer_overflow_error` - if the bitset literal has a `bits(self)`
!!   value too large to be represented,
            class(bitset_64), intent(out)  :: self
            character(len=*), intent(in)   :: string
            integer, intent(out), optional :: status
        end subroutine read_bitset_string_64

        module subroutine read_bitset_unit_64(self, unit, advance, status)
!! Version: experimental
!!
!! Uses the bitset literal at the current position in the formatted
!! file with I/O unit, `unit`, to define the bitset, `self`. The literal
!! may be preceded by an an arbitrary sequence of blank characters.
!! If `advance` is present it must be either 'YES' or 'NO'. If absent
!! it has the default value of 'YES' to determine whether advancing
!! I/O occurs. If `status` is absent an error results in an error stop
!! with an informative stop code. If `status` is present it has one of
!! the values:
!! * `success` - if no problem occurred,
!! * `alloc_fault` - if allocation of `self` failed,
!! * `array_size_invalid_error` - if `bits(self)` in the bitset literal
!!   is greater than 64 for a `bitset_64`,
!! * `char_string_invalid_error` - if the read of the bitset literal found
!!   an invalid character,
!! * `eof_failure` - if a `read` statement reached an end-of-file before
!!   completing the read of the bitset literal,
!! * `integer_overflow_error` - if the bitset literal has a `bits(self)`
!!   value too large to be represented,
!! * `read_failure` - if a `read` statement fails,
            class(bitset_64), intent(out)      :: self
            integer, intent(in)                :: unit
            character(*), intent(in), optional :: advance
            integer, intent(out), optional     :: status
        end subroutine read_bitset_unit_64

        elemental module subroutine set_bit_64(self, pos)
!! Version: experimental
!!
!! Sets the value at the `pos` position in `self`, provided the position is
!! valid. If the position is less than 0 or greater than `bits(self)-1`
!! then `self` is unchanged.
            class(bitset_64), intent(inout) :: self
            integer(bits_kind), intent(in)  :: pos
        end subroutine set_bit_64

        pure module subroutine set_range_64(self, start_pos, stop_pos)
!! Version: experimental
!!
!! Sets all valid bits to 1 from the `start_pos` to the `stop_pos` positions
!! in `self`. If `stop_pos < start_pos` no bits are changed. Positions outside
!! the range 0 to `bits(self)-1` are ignored.
            class(bitset_64), intent(inout) :: self
            integer(bits_kind), intent(in)  :: start_pos, stop_pos
        end subroutine set_range_64

        elemental module function test_64(self, pos) result(test)
!! Version: experimental
!!
!! Returns `.true.` if the `pos` position is set, `.false.` otherwise. If `pos`
!! is negative or greater than `bits(self)-1` the result is `.false.`.
            logical ::  test
            class(bitset_64), intent(in)   :: self
            integer(bits_kind), intent(in) :: pos
        end function test_64

        module subroutine to_string_64(self, string, status)
!! Version: experimental
!!
!! Represents the value of `self` as a binary literal in `string`.
!! Status may have the values `success` or `alloc_fault`
            class(bitset_64), intent(in)               :: self
            character(len=:), allocatable, intent(out) :: string
            integer, intent(out), optional             :: status
        end subroutine to_string_64

        elemental module function value_64(self, pos) result(value)
!! Version: experimental
!!
!! Returns 1 if the `pos` position is set, 0 otherwise. If `pos` is negative
!! or greater than `bits(set)-1` the result is 0.
            integer ::  value
            class(bitset_64), intent(in)   :: self
            integer(bits_kind), intent(in) :: pos
        end function value_64

        module subroutine write_bitset_string_64(self, string, status)
!! Version: experimental
!!
!! Writes a bitset literal to the allocatable default character `string`,
!! representing the individual bit values in the `bitset_64`, `self`.
!! If `status` is absent an error results in an error stop with an
!! informative stop code. If `status` is present it has the default
!! value of `success`, or the value `alloc_fault` if allocation of
!! the output string failed.
            class(bitset_64), intent(in)               :: self
            character(len=:), allocatable, intent(out) :: string
            integer, intent(out), optional             :: status
        end subroutine write_bitset_string_64

        module subroutine write_bitset_unit_64(self, unit, advance, status)
!! Version: experimental
!!
!! Writes a bitset literal to the I/O unit, `unit`, representing the
!! individual bit values in the bitset, `self`. By default or if
!! `advance` is present with the value 'YES', advancing output is used.
!! If `advance` is present with the value 'NO', then the current record
!! is not advanced by the write. If `status` is absent an error results
!! in an error stop with an informative stop code. If `status` is
!! present it has the default value of `success`, the value
!! `alloc_fault` if allocation of the output string failed, or
!! `write_failure` if the `write` statement outputting the literal failed.
            class(bitset_64), intent(in)           :: self
            integer, intent(in)                    :: unit
            character(len=*), intent(in), optional :: advance
            integer, intent(out), optional         :: status
        end subroutine write_bitset_unit_64

    end interface


    interface assignment(=)


    #:for k1 in INT_KINDS
        module subroutine assign_log${k1}$_64( self, logical_vector )
!! Version: experimental
!!
!! Used to define assignment from an array of type `logical(${k1}$)` to a
!! `bitset_64`.
            type(bitset_64), intent(out) :: self
            logical(${k1}$), intent(in)    :: logical_vector(:)
        end subroutine assign_log${k1}$_64

        pure module subroutine log${k1}$_assign_64( logical_vector, set )
!! Version: experimental
!!
!! Used to define assignment to an array of type `logical(${k1}$)` from a
!! `bitset_64`.
            logical(${k1}$), intent(out), allocatable :: logical_vector(:)
            type(bitset_64), intent(in)             :: set
        end subroutine log${k1}$_assign_64
    #:endfor

    end interface assignment(=)


    interface and
!! Version: experimental
!!
!! Sets the bits in `set1` to the bitwise `and` of the original bits in `set1`
!! and `set2`. The sets must have the same number of bits
!! otherwise the result is undefined.
!! ([Specification](../page/specs/stdlib_bitsets.html#and-bitwise-and-of-the-bits-of-two-bitsets))
!!
!!#### Example
!!
!!```fortran
!!    program example_and
!!        use stdlib_bitsets
!!        type(bitset_large) :: set0, set1
!!        call set0 % init(166)
!!        call set1 % init(166)
!!        call and( set0, set1 ) ! none none
!!        if ( none(set0) ) write(*,*) 'First test of AND worked.'
!!        call set0 % not()
!!        call and( set0, set1 ) ! all none
!!        if ( none(set0) ) write(*,*) 'Second test of AND worked.'
!!        call set1 % not()
!!        call and( set0, set1 ) ! none all
!!        if ( none(set0) ) write(*,*) 'Third test of AND worked.'
!!        call set0 % not()
!!        call and( set0, set1 ) ! all all
!!        if ( all(set0) ) write(*,*) 'Fourth test of AND worked.'
!!    end program example_and
!!```
        elemental module subroutine and_large(set1, set2)
            type(bitset_large), intent(inout) :: set1
            type(bitset_large), intent(in)    :: set2
        end subroutine and_large

        elemental module subroutine and_64(set1, set2)
            type(bitset_64), intent(inout) :: set1
            type(bitset_64), intent(in)    :: set2
        end subroutine and_64

    end interface and


    interface and_not
!! Version: experimental
!!
!! Sets the bits in `set1` to the bitwise and of the original bits in `set1`
!! with the bitwise negation of `set2`. The sets must have the same
!! number of bits otherwise the result is undefined.
!!
!! ([Specification](../page/specs/stdlib_bitsets.html#and_not-bitwise-and-of-one-bitset-with-the-negation-of-another))
!!
!!#### Example
!!
!!```fortran
!!    program example_and_not
!!        use stdlib_bitsets
!!        type(bitset_large) :: set0, set1
!!        call set0 % init(166)
!!        call set1 % init(166)
!!        call and_not( set0, set1 ) ! none none
!!        if ( none(set0) ) write(*,*) 'First test of AND_NOT worked.'
!!        call set0 % not()
!!        call and_not( set0, set1 ) ! all none
!!        if ( all(set0) ) write(*,*) 'Second test of AND_NOT worked.'
!!        call set0 % not()
!!        call set1 % not()
!!        call and_not( set0, set1 ) ! none all
!!        if ( none(set0) ) write(*,*) 'Third test of AND_NOT worked.'
!!        call set0 % not()
!!        call and_not( set0, set1 ) ! all all
!!        if ( none(set0) ) write(*,*) 'Fourth test of AND_NOT worked.'
!!    end program example_and_not
!!```

        elemental module subroutine and_not_large(set1, set2)
            type(bitset_large), intent(inout) :: set1
            type(bitset_large), intent(in)    :: set2
        end subroutine and_not_large

        elemental module subroutine and_not_64(set1, set2)
            type(bitset_64), intent(inout) :: set1
            type(bitset_64), intent(in)    :: set2
        end subroutine and_not_64

    end interface and_not

    interface extract
!! Version: experimental
!!
!! Creates a new bitset, `new`, from a range, `start_pos` to `stop_pos`, in
!! bitset `old`. If `start_pos` is greater than `stop_pos` the new bitset is
!! empty. If `start_pos` is less than zero or `stop_pos` is greater than
!! `bits(old)-1` then if `status` is present it has the value
!! `index_invalid_error` and `new` is undefined, otherwise processing stops
!! with an informative message.
!! ([Specification](../page/specs/stdlib_bitsets.html#extract-create-a-new-bitset-from-a-range-in-an-old-bitset))
!!
!!#### Example
!!
!!```fortran
!!    program example_extract
!!        use stdlib_bitsets
!!        type(bitset_large) :: set0, set1
!!        call set0 % init(166)
!!        call set0 % set(100,150)
!!        call extract( set1, set0, 100, 150)
!!        if ( set1 % bits() == 51 ) &
!!            write(*,*) 'SET1 has the proper size.'
!!        if ( set1 % all() ) write(*,*) 'SET1 has the proper values.'
!!    end program example_extract
!!```

        module subroutine extract_large(new, old, start_pos, stop_pos, status)
            type(bitset_large), intent(out) :: new
            type(bitset_large), intent(in)  :: old
            integer(bits_kind), intent(in)  :: start_pos, stop_pos
            integer, intent(out), optional  :: status
        end subroutine extract_large

       module subroutine extract_64(new, old, start_pos, stop_pos, status)
            type(bitset_64), intent(out)   :: new
            type(bitset_64), intent(in)    :: old
            integer(bits_kind), intent(in) :: start_pos, stop_pos
            integer, intent(out), optional :: status
        end subroutine extract_64

    end interface extract


    interface or
!! Version: experimental
!!
!! Sets the bits in `set1` to the bitwise `or` of the original bits in `set1`
!! and `set2`. The sets must have the same number of bits otherwise
!! the result is undefined.
!! ([Specification](../page/specs/stdlib_bitsets.html#or-bitwise-or-of-the-bits-of-two-bitsets))
!!
!!#### Example
!!
!!```fortran
!!    program example_or
!!        use stdlib_bitsets
!!        type(bitset_large) :: set0, set1
!!        call set0 % init(166)
!!        call set1 % init(166)
!!        call or( set0, set1 ) ! none none
!!        if ( none(set0) ) write(*,*) 'First test of OR worked.'
!!        call set0 % not()
!!        call or( set0, set1 ) ! all none
!!        if ( all(set0) ) write(*,*) 'Second test of OR worked.'
!!        call set0 % not()
!!        call set1 % not()
!!        call or( set0, set1 ) ! none all
!!        if ( all(set0) ) write(*,*) 'Third test of OR worked.'
!!        call set0 % not()
!!        call or( set0, set1 ) ! all all
!!        if ( all(set0) ) write(*,*) 'Fourth test of OR worked.'
!!    end program example_or
!!```
        elemental module subroutine or_large(set1, set2)
            type(bitset_large), intent(inout) :: set1
            type(bitset_large), intent(in)    :: set2
        end subroutine or_large

        elemental module subroutine or_64(set1, set2)
            type(bitset_64), intent(inout) :: set1
            type(bitset_64), intent(in)    :: set2
        end subroutine or_64

    end interface or


    interface xor
!! Version: experimental
!!
!! Sets the bits in `set1` to the bitwise `xor` of the original bits in `set1`
!! and `set2`. The sets must have the same number of bits
!! otherwise the result is undefined.
!!([Specification](../page/specs/stdlib_bitsets.html#xor-bitwise-exclusive-or))
!!
!!#### Example
!!
!!```fortran
!!    program example_xor
!!        use stdlib_bitsets
!!        type(bitset_large) :: set0, set1
!!        call set0 % init(166)
!!        call set1 % init(166)
!!        call xor( set0, set1 ) ! none none
!!        if ( none(set0) ) write(*,*) 'First test of XOR worked.'
!!        call set0 % not()
!!        call xor( set0, set1 ) ! all none
!!        if ( all(set0) ) write(*,*) 'Second test of XOR worked.'
!!        call set0 % not()
!!        call set1 % not()
!!        call xor( set0, set1 ) ! none all
!!        if ( all(set0) ) write(*,*) 'Third test of XOR worked.'
!!        call set0 % not()
!!        call xor( set0, set1 ) ! all all
!!        if ( none(set0) ) write(*,*) 'Fourth test of XOR worked.'
!!    end program example_xor
!!```
        elemental module subroutine xor_large(set1, set2)
            type(bitset_large), intent(inout) :: set1
            type(bitset_large), intent(in)    :: set2
        end subroutine xor_large

        elemental module subroutine xor_64(set1, set2)
            type(bitset_64), intent(inout) :: set1
            type(bitset_64), intent(in)    :: set2
        end subroutine xor_64

    end interface xor


    interface operator(==)
!! Version: experimental
!!
!! Returns `.true.` if all bits in `set1` and `set2` have the same value,
!! `.false.`  otherwise. The sets must have the same number of bits
!! otherwise the result is undefined.
!!([Specification](../page/specs/stdlib_bitsets.html#-compare-two-bitsets-to-determine-whether-the-bits-have-the-same-value))
!!
!!#### Example
!!
!!```fortran
!!    program example_equality
!!        use stdlib_bitsets
!!        type(bitset_64) :: set0, set1, set2
!!        call set0 % init( 33 )
!!        call set1 % init( 33 )
!!        call set2 % init( 33 )
!!        call set1 % set( 0 )
!!        call set2 % set( 32 )
!!        if ( set0 == set0 .and. set1 == set1 .and. set2 == set2 .and. &
!!            .not. set0 == set1 .and. .not. set0 == set2 .and. .not.   &
!!            set1 == set2 ) then
!!            write(*,*) 'Passed 64 bit equality tests.'
!!        else
!!            error stop 'Failed 64 bit equality tests.'
!!        end if
!!    end program example_equality
!!```
        elemental module function eqv_large(set1, set2) result(eqv)
            logical                        :: eqv
            type(bitset_large), intent(in) :: set1, set2
        end function eqv_large

        elemental module function eqv_64(set1, set2) result(eqv)
            logical                     :: eqv
            type(bitset_64), intent(in) :: set1, set2
        end function eqv_64

    end interface operator(==)


    interface operator(/=)
!! Version: experimental
!!
!! Returns `.true.` if not all bits in `set1` and `set2` have the same value,
!! `.false.`  otherwise. The sets must have the same number of bits
!! otherwise the result is undefined.
!!([Specification](../page/specs/stdlib_bitsets.html#-compare-two-bitsets-to-determine-whether-any-bits-differ-in-value))
!!
!!#### Example
!!
!!```fortran
!!    program example_inequality
!!        use stdlib_bitsets
!!        type(bitset_64) :: set0, set1, set2
!!        call set0 % init( 33 )
!!        call set1 % init( 33 )
!!        call set2 % init( 33 )
!!        call set1 % set( 0 )
!!        call set2 % set( 32 )
!!        if ( set0 /= set1 .and. set0 /= set2 .and. set1 /= set2 .and. &
!!            .not. set0 /= set0 .and. .not. set1 /= set1 .and. .not.   &
!!            set2 /= set2 ) then
!!            write(*,*) 'Passed 64 bit inequality tests.'
!!        else
!!            error stop 'Failed 64 bit inequality tests.'
!!        end if
!!    end program example_inequality
!!```
        elemental module function neqv_large(set1, set2) result(neqv)
            logical                        :: neqv
            type(bitset_large), intent(in) :: set1, set2
        end function neqv_large

        elemental module function neqv_64(set1, set2) result(neqv)
            logical                     :: neqv
            type(bitset_64), intent(in) :: set1, set2
        end function neqv_64

    end interface operator(/=)


    interface operator(>)
!! Version: experimental
!!
!! Returns `.true.` if the bits in `set1` and `set2` differ and the
!! highest order different bit is set to 1 in `set1` and to 0 in `set2`,
!! `.false.`  otherwise. The sets must have the same number of bits
!! otherwise the result is undefined.
!!([Specification](../page/specs/stdlib_bitsets.html#gt-compare-two-bitsets-to-determine-whether-the-first-is-greater-than-the-other))
!!
!!#### Example
!!
!!```fortran
!!    program example_gt
!!        use stdlib_bitsets
!!        type(bitset_64) :: set0, set1, set2
!!        call set0 % init( 33 )
!!        call set1 % init( 33 )
!!        call set2 % init( 33 )
!!        call set1 % set( 0 )
!!        call set2 % set( 32 )
!!        if ( set1 > set0 .and. set2 > set1 .and. set2 > set0 .and. &
!!            .not. set0 > set0 .and. .not. set0 > set1 .and. .not.   &
!!            set1 > set2 ) then
!!            write(*,*) 'Passed 64 bit greater than tests.'
!!        else
!!            error stop 'Failed 64 bit greater than tests.'
!!        end if
!!    end program example_gt
!!```
        elemental module function gt_large(set1, set2) result(gt)
            logical                        :: gt
            type(bitset_large), intent(in) :: set1, set2
        end function gt_large

        elemental module function gt_64(set1, set2) result(gt)
            logical                     :: gt
            type(bitset_64), intent(in) :: set1, set2
        end function gt_64

    end interface operator(>)


    interface operator(>=)
!! Version: experimental
!!
!! Returns `.true.` if the bits in `set1` and `set2` are the same or the
!! highest order different bit is set to 1 in `set1` and to 0 in `set2`,
!! `.false.`  otherwise. The sets must have the same number of bits
!! otherwise the result is undefined.
!! ([Specification](../page/specs/stdlib_bitsets.html#gt-compare-two-bitsets-to-determine-whether-the-first-is-greater-than-or-equal-to-the-second))
!!
!!#### Example
!!
!!```fortran
!!    program example_ge
!!        use stdlib_bitsets
!!        type(bitset_64) :: set0, set1, set2
!!        call set0 % init( 33 )
!!        call set1 % init( 33 )
!!        call set2 % init( 33 )
!!        call set1 % set( 0 )
!!        call set2 % set( 32 )
!!        if ( set1 >= set0 .and. set2 >= set1 .and. set2 >= set0 .and. &
!!            set0 >= set0 .and. set1 >= set1 .and. set2 >= set2 .and. &
!!            .not. set0 >= set1 .and. .not. set0 >= set2 .and. .not.   &
!!            set1 >= set2 ) then
!!            write(*,*) 'Passed 64 bit greater than or equals tests.'
!!        else
!!            error stop 'Failed 64 bit greater than or equals tests.'
!!        end if
!!    end program example_ge
!!```
        elemental module function ge_large(set1, set2) result(ge)
            logical                        :: ge
            type(bitset_large), intent(in) :: set1, set2
        end function ge_large

        elemental module function ge_64(set1, set2) result(ge)
            logical                     :: ge
            type(bitset_64), intent(in) :: set1, set2
        end function ge_64

    end interface operator(>=)


    interface operator(<)
!! Version: experimental
!!
!! Returns `.true.` if the bits in `set1` and `set2` differ and the
!! highest order different bit is set to 0 in `set1` and to 1 in `set2`,
!! `.false.`  otherwise. The sets must have the same number of bits
!! otherwise the result is undefined.
!!([Specification](../page/specs/stdlib_bitsets.html#lt-compare-two-bitsets-to-determine-whether-the-first-is-less-than-the-other))
!!
!!#### Example
!!
!!```fortran
!!    program example_lt
!!        use stdlib_bitsets
!!        type(bitset_64) :: set0, set1, set2
!!        call set0 % init( 33 )
!!        call set1 % init( 33 )
!!        call set2 % init( 33 )
!!        call set1 % set( 0 )
!!        call set2 % set( 32 )
!!        if ( set0 < set1 .and. set1 < set2 .and. set0 < set2 .and. &
!!            .not. set0 < set0 .and. .not. set2 < set0 .and. .not.   &
!!            set2 < set1 ) then
!!            write(*,*) 'Passed 64 bit less than tests.'
!!        else
!!            error stop 'Failed 64 bit less than tests.'
!!        end if
!!    end program example_lt
!!```
        elemental module function lt_large(set1, set2) result(lt)
            logical                        :: lt
            type(bitset_large), intent(in) :: set1, set2
        end function lt_large

        elemental module function lt_64(set1, set2) result(lt)
            logical                     :: lt
            type(bitset_64), intent(in) :: set1, set2
        end function lt_64

    end interface operator(<)


    interface operator(<=)
!! Version: experimental
!!
!! Returns `.true.` if the bits in `set1` and `set2` are the same or the
!! highest order different bit is set to 0 in `set1` and to 1 in `set2`,
!! `.false.`  otherwise. The sets must have the same number of bits
!! otherwise the result is undefined.
!!([Specification](../page/specs/stdlib_bitsets.html#lt-compare-two-bitsets-to-determine-whether-the-first-is-less-than-or-equal-to-the-other))
!!
!!#### Example
!!
!!```fortran
!!    program example_le
!!        use stdlib_bitsets
!!        type(bitset_64) :: set0, set1, set2
!!        call set0 % init( 33 )
!!        call set1 % init( 33 )
!!        call set2 % init( 33 )
!!        call set1 % set( 0 )
!!        call set2 % set( 32 )
!!        if ( set0 <= set1 .and. set1 <= set2 .and. set0 <= set2 .and. &
!!            set0 <= set0 .and. set1 <= set1 .and. set2 <= set2 .and. &
!!            .not. set1 <= set0 .and. .not. set2 <= set0 .and. .not.   &
!!            set2 <= set1 ) then
!!            write(*,*) 'Passed 64 bit less than or equal tests.'
!!        else
!!            error stop 'Failed 64 bit less than or equal tests.'
!!        end if
!!    end program example_le
!!```
        elemental module function le_large(set1, set2) result(le)
            logical                        :: le
            type(bitset_large), intent(in) :: set1, set2
        end function le_large

        elemental module function le_64(set1, set2) result(le)
            logical                     :: le
            type(bitset_64), intent(in) :: set1, set2
        end function le_64

    end interface operator(<=)

    interface error_handler
        module subroutine error_handler( message, error, status, &
            module, procedure )
            character(*), intent(in)           :: message
            integer, intent(in)                :: error
            integer, intent(out), optional     :: status
            character(*), intent(in), optional :: module
            character(*), intent(in), optional :: procedure
        end subroutine error_handler
    end interface error_handler

contains

    elemental function bits(self)
!! Version: experimental
!!
!! Returns the number of bit positions in `self`.
       integer(bits_kind)             :: bits
       class(bitset_type), intent(in) :: self

       bits = self % num_bits

       return
    end function bits

    module subroutine error_handler( message, error, status, module, procedure )
        character(*), intent(in)           :: message
        integer, intent(in)                :: error
        integer, intent(out), optional     :: status
        character(*), intent(in), optional :: module
        character(*), intent(in), optional :: procedure

        if ( present(status) ) then
            status = error
        else
            if ( present(module) ) then
                if ( present(procedure) ) then
                    write(error_unit, '(a)') trim(module) // ' % ' // &
                        trim(procedure) // ': ' // trim(message)
                else
                    write(error_unit, '(a)') trim(module) // ' % N/A: ' // &
                        trim(message)
                end if
            else if ( present(procedure) ) then
                write(error_unit, '(a)') trim(procedure) // ': ' // &
                    trim(message)
            else
                write(error_unit, '(a)') trim(message)
            end if
            select case(error)
            case( alloc_fault )
                error stop 'A memory allocation failed.'
            case( array_size_invalid_error )
                error stop "An array size was invalid."
            case( char_string_invalid_error )
                error stop "A character string had an invalid character."
            case( char_string_too_large_error )
                error stop "A character string was too large."
            case( char_string_too_small_error )
                error stop "A character string was too small."
            case( eof_failure )
                error stop "An End-Of-File failure occurred on a READ " // &
                    "statement."
            case( index_invalid_error )
                error stop "An index was invalid."
            case( integer_overflow_error )
                error stop "An integer overflow error occurred."
            case( read_failure )
                error stop "A failure occurred in a READ statement."
            case( write_failure )
                error stop "A failure occurred on a WRITE statement."
            end select
        end if
    end subroutine error_handler


end module stdlib_bitsets<|MERGE_RESOLUTION|>--- conflicted
+++ resolved
@@ -1166,10 +1166,8 @@
 !!    end program example_assignment
 !!```
 
-<<<<<<< HEAD
-=======
-
->>>>>>> 0b00b7b9
+
+
     #:for k1 in INT_KINDS
         pure module subroutine assign_log${k1}$_large( self, logical_vector )
 !! Version: experimental
