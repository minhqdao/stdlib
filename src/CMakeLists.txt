#### Pre-process: .fpp -> .f90 via Fypp

# Create a list of the files to be preprocessed
set(fppFiles
    stdlib_ascii.fypp
    stdlib_bitsets.fypp
    stdlib_bitsets_64.fypp
    stdlib_bitsets_large.fypp
    stdlib_codata_type.fypp
    stdlib_constants.fypp
    stdlib_hash_32bit.fypp
    stdlib_hash_32bit_fnv.fypp
    stdlib_hash_32bit_nm.fypp
    stdlib_hash_32bit_water.fypp
    stdlib_hash_64bit.fypp
    stdlib_hash_64bit_fnv.fypp
    stdlib_hash_64bit_pengy.fypp
    stdlib_hash_64bit_spookyv2.fypp
    stdlib_io.fypp
    stdlib_io_npy.fypp
    stdlib_io_npy_load.fypp
    stdlib_io_npy_save.fypp
    stdlib_kinds.fypp
    stdlib_linalg.fypp
    stdlib_linalg_diag.fypp
    stdlib_linalg_least_squares.fypp
    stdlib_linalg_outer_product.fypp
    stdlib_linalg_kronecker.fypp
    stdlib_linalg_cross_product.fypp
    stdlib_linalg_solve.fypp
    stdlib_linalg_determinant.fypp
<<<<<<< HEAD
    stdlib_linalg_inverse.fypp
    stdlib_linalg_state.fypp 
=======
    stdlib_linalg_state.fypp
>>>>>>> dc707f88
    stdlib_optval.fypp
    stdlib_selection.fypp
    stdlib_sorting.fypp
    stdlib_sorting_ord_sort.fypp
    stdlib_sorting_sort.fypp
    stdlib_sorting_sort_index.fypp
    stdlib_specialfunctions_gamma.fypp
    stdlib_stats.fypp
    stdlib_stats_corr.fypp
    stdlib_stats_cov.fypp
    stdlib_stats_mean.fypp
    stdlib_stats_median.fypp
    stdlib_stats_moment.fypp
    stdlib_stats_moment_all.fypp
    stdlib_stats_moment_mask.fypp
    stdlib_stats_moment_scalar.fypp
    stdlib_stats_distribution_uniform.fypp
    stdlib_stats_distribution_normal.fypp
    stdlib_stats_distribution_exponential.fypp
    stdlib_stats_var.fypp
    stdlib_quadrature.fypp
    stdlib_quadrature_trapz.fypp
    stdlib_quadrature_simps.fypp
    stdlib_random.fypp
    stdlib_math.fypp
    stdlib_math_linspace.fypp
    stdlib_math_logspace.fypp
    stdlib_math_arange.fypp
    stdlib_math_is_close.fypp
    stdlib_math_all_close.fypp
    stdlib_math_diff.fypp
    stdlib_math_meshgrid.fypp
    stdlib_str2num.fypp
    stdlib_string_type.fypp
    stdlib_string_type_constructor.fypp
    stdlib_strings_to_string.fypp
    stdlib_strings.fypp
    stdlib_version.fypp
)

# Preprocessed files to contain preprocessor directives -> .F90
set(cppFiles
    stdlib_linalg_constants.fypp
    stdlib_linalg_blas.fypp
    stdlib_linalg_blas_aux.fypp
    stdlib_linalg_blas_s.fypp
    stdlib_linalg_blas_d.fypp
    stdlib_linalg_blas_q.fypp
    stdlib_linalg_blas_c.fypp
    stdlib_linalg_blas_z.fypp
    stdlib_linalg_blas_w.fypp
    stdlib_linalg_lapack.fypp
    stdlib_linalg_lapack_aux.fypp
    stdlib_linalg_lapack_s.fypp
    stdlib_linalg_lapack_d.fypp
    stdlib_linalg_lapack_q.fypp
    stdlib_linalg_lapack_c.fypp
    stdlib_linalg_lapack_z.fypp
    stdlib_linalg_lapack_w.fypp
)

fypp_f90("${fyppFlags}" "${fppFiles}" outFiles)
fypp_f90pp("${fyppFlags}" "${cppFiles}" outPreprocFiles)

set(SRC
    stdlib_ansi.f90
    stdlib_ansi_operator.f90
    stdlib_ansi_to_string.f90
    stdlib_array.f90
    stdlib_codata.f90
    stdlib_error.f90
    stdlib_hashmap_wrappers.f90
    stdlib_hashmaps.f90
    stdlib_hashmap_chaining.f90
    stdlib_hashmap_open.f90
    stdlib_logger.f90
    stdlib_sorting_radix_sort.f90
    stdlib_system.F90
    stdlib_specialfunctions.f90
    stdlib_specialfunctions_legendre.f90
    stdlib_quadrature_gauss.f90
    stdlib_stringlist_type.f90
    ${outFiles}
    ${outPreprocFiles}
)

add_library(${PROJECT_NAME} ${SRC})

set_target_properties(
  ${PROJECT_NAME}
  PROPERTIES
  POSITION_INDEPENDENT_CODE ON
  WINDOWS_EXPORT_ALL_SYMBOLS ON
)

if(CMAKE_Fortran_COMPILER_ID STREQUAL GNU AND CMAKE_Fortran_COMPILER_VERSION VERSION_LESS 10.0)
  target_compile_options(
     ${PROJECT_NAME}
     PRIVATE
     $<$<COMPILE_LANGUAGE:Fortran>:-fno-range-check>
   )
endif()

set(LIB_MOD_DIR ${CMAKE_CURRENT_BINARY_DIR}/mod_files/)
# We need the module directory before we finish the configure stage since the
# build interface might resolve before the module directory is generated by CMake
if(NOT EXISTS "${LIB_MOD_DIR}")
  make_directory("${LIB_MOD_DIR}")
endif()

set_target_properties(${PROJECT_NAME} PROPERTIES
    Fortran_MODULE_DIRECTORY ${LIB_MOD_DIR})
target_include_directories(${PROJECT_NAME} PUBLIC
    $<BUILD_INTERFACE:${LIB_MOD_DIR}>
    $<INSTALL_INTERFACE:${CMAKE_INSTALL_MODULEDIR}>
)

if(f18errorstop)
  target_sources(${PROJECT_NAME} PRIVATE f18estop.f90)
else()
  target_sources(${PROJECT_NAME} PRIVATE f08estop.f90)
endif()

install(TARGETS ${PROJECT_NAME}
        EXPORT ${PROJECT_NAME}-targets
        RUNTIME DESTINATION "${CMAKE_INSTALL_BINDIR}"
        ARCHIVE DESTINATION "${CMAKE_INSTALL_LIBDIR}"
        LIBRARY DESTINATION "${CMAKE_INSTALL_LIBDIR}"
)
install(DIRECTORY ${LIB_MOD_DIR} DESTINATION "${CMAKE_INSTALL_MODULEDIR}")<|MERGE_RESOLUTION|>--- conflicted
+++ resolved
@@ -29,12 +29,8 @@
     stdlib_linalg_cross_product.fypp
     stdlib_linalg_solve.fypp
     stdlib_linalg_determinant.fypp
-<<<<<<< HEAD
     stdlib_linalg_inverse.fypp
     stdlib_linalg_state.fypp 
-=======
-    stdlib_linalg_state.fypp
->>>>>>> dc707f88
     stdlib_optval.fypp
     stdlib_selection.fypp
     stdlib_sorting.fypp
