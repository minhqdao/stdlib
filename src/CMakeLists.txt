--- conflicted
+++ resolved
@@ -23,11 +23,8 @@
     stdlib_quadrature_trapz.fypp
     stdlib_quadrature_simps.fypp
     stdlib_stats_distribution_PRNG.fypp
-<<<<<<< HEAD
     stdlib_math.fypp
-=======
     stdlib_string_type.fypp
->>>>>>> ac0f957d
 )
 
 
