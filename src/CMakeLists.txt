### Pre-process: .fpp -> .f90 via Fypp

# Create a list of the files to be preprocessed
set(fppFiles
    stdlib_io.fypp
    stdlib_linalg.fypp
    stdlib_linalg_diag.fypp
    stdlib_optval.fypp
    stdlib_stats.fypp
    stdlib_stats_corr.fypp
    stdlib_stats_cov.fypp
    stdlib_stats_mean.fypp
    stdlib_stats_moment.fypp
    stdlib_stats_var.fypp
    stdlib_quadrature.fypp
    stdlib_quadrature_trapz.fypp
    stdlib_quadrature_simps.fypp
)


# Custom preprocessor flags
if(DEFINED CMAKE_MAXIMUM_RANK)
  set(fyppFlags "-DMAXRANK=${CMAKE_MAXIMUM_RANK}")
elseif(f03rank)
  set(fyppFlags)
else()
  set(fyppFlags "-DVERSION90")
endif()

fypp_f90("${fyppFlags}" "${fppFiles}" outFiles)

set(SRC
<<<<<<< HEAD
    stdlib_experimental_ascii.f90
    stdlib_experimental_error.f90
    stdlib_experimental_kinds.f90
    stdlib_logger.f90
    stdlib_experimental_system.F90
=======
    stdlib_ascii.f90
    stdlib_error.f90
    stdlib_kinds.f90
    stdlib_system.F90
>>>>>>> 9ca42e42
    ${outFiles}
)

add_library(fortran_stdlib ${SRC})

set(LIB_MOD_DIR ${CMAKE_CURRENT_BINARY_DIR}/mod_files/)
set_target_properties(fortran_stdlib PROPERTIES
    Fortran_MODULE_DIRECTORY ${LIB_MOD_DIR})
target_include_directories(fortran_stdlib PUBLIC
    $<BUILD_INTERFACE:${LIB_MOD_DIR}>
    $<INSTALL_INTERFACE:include>
)

if(f18errorstop)
  target_sources(fortran_stdlib PRIVATE f18estop.f90)
else()
  target_sources(fortran_stdlib PRIVATE f08estop.f90)
endif()

add_subdirectory(tests)

install(TARGETS fortran_stdlib
        RUNTIME DESTINATION bin
        ARCHIVE DESTINATION lib
        LIBRARY DESTINATION lib
    )
install(DIRECTORY ${LIB_MOD_DIR} DESTINATION include)<|MERGE_RESOLUTION|>--- conflicted
+++ resolved
@@ -30,18 +30,11 @@
 fypp_f90("${fyppFlags}" "${fppFiles}" outFiles)
 
 set(SRC
-<<<<<<< HEAD
-    stdlib_experimental_ascii.f90
-    stdlib_experimental_error.f90
-    stdlib_experimental_kinds.f90
-    stdlib_logger.f90
-    stdlib_experimental_system.F90
-=======
     stdlib_ascii.f90
     stdlib_error.f90
     stdlib_kinds.f90
+    stdlib_logger.f90
     stdlib_system.F90
->>>>>>> 9ca42e42
     ${outFiles}
 )
 
