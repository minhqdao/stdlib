### Pre-process: .fpp -> .f90 via Fypp

# Create a list of the files to be preprocessed
set(fppFiles
    stdlib_experimental_io.fypp
    stdlib_experimental_optval.fypp
    stdlib_experimental_stats.fypp
    stdlib_experimental_stats_mean.fypp
<<<<<<< HEAD
    stdlib_experimental_quadrature.fypp
    stdlib_experimental_quadrature_trapz.fypp
=======
    stdlib_experimental_stats_var.fypp
>>>>>>> 7397e963
)


# Custom preprocessor flags
if(DEFINED CMAKE_MAXIMUM_RANK)
  set(fyppFlags "-DMAXRANK=${CMAKE_MAXIMUM_RANK}")
elseif(f03rank)
  set(fyppFlags)
else()
  set(fyppFlags "-DVERSION90")
endif()

fypp_f90("${fyppFlags}" "${fppFiles}" outFiles)

set(SRC
    stdlib_experimental_ascii.f90
    stdlib_experimental_error.f90
    stdlib_experimental_kinds.f90
    stdlib_experimental_system.F90
    ${outFiles}
)

add_library(fortran_stdlib ${SRC})

set(LIB_MOD_DIR ${CMAKE_CURRENT_BINARY_DIR}/mod_files/)
set_target_properties(fortran_stdlib PROPERTIES
    Fortran_MODULE_DIRECTORY ${LIB_MOD_DIR})
target_include_directories(fortran_stdlib PUBLIC
    $<BUILD_INTERFACE:${LIB_MOD_DIR}>
    $<INSTALL_INTERFACE:include>
)

if(f18errorstop)
  target_sources(fortran_stdlib PRIVATE f18estop.f90)
else()
  target_sources(fortran_stdlib PRIVATE f08estop.f90)
endif()

add_subdirectory(tests)

install(TARGETS fortran_stdlib
        RUNTIME DESTINATION bin
        ARCHIVE DESTINATION lib
        LIBRARY DESTINATION lib
    )
install(DIRECTORY ${LIB_MOD_DIR} DESTINATION include)<|MERGE_RESOLUTION|>--- conflicted
+++ resolved
@@ -6,12 +6,9 @@
     stdlib_experimental_optval.fypp
     stdlib_experimental_stats.fypp
     stdlib_experimental_stats_mean.fypp
-<<<<<<< HEAD
+    stdlib_experimental_stats_var.fypp
     stdlib_experimental_quadrature.fypp
     stdlib_experimental_quadrature_trapz.fypp
-=======
-    stdlib_experimental_stats_var.fypp
->>>>>>> 7397e963
 )
 
 
