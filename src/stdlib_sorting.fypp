--- conflicted
+++ resolved
@@ -64,26 +64,16 @@
 
 module stdlib_sorting
 !! This module implements overloaded sorting subroutines named `ORD_SORT`,
-<<<<<<< HEAD
-!! `SORT_INDEX`, and `SORT`, that each can be used to sort arrays of assumed 
-!! length characters, of `sdtlib_string_type` module `string_type`,
-!! of four kinds of `INTEGER` and of three kinds of `REAL`.
+!! `SORT_INDEX`, and `SORT`, that each can be used to sort four kinds
+!! of `INTEGER` arrays, three kinds of `REAL` arrays, `character(len=*)` arrays,
+!! and arrays of `type(string_type)`.
 !! ([Specification](../page/specs/stdlib_sorting.html))
 !!
-!!By default, sorting
-!! is in order of increasing value, though all subroutines have the option of
-!! sorting in order of decresasing value. All the subroutines have worst
-!! case run time performance of `O(N Ln(N))`, but on largely sorted data
-!! `ORD_SORT` and `SORT_INDEX` can have a run time performance of `O(N)`.
-=======
-!! `SORT_INDEX`, and `SORT`, that each can be used to sort four kinds
-!! of `INTEGER` arrays, three kinds of `REAL` arrays, character(len=*) arrays,
-!! and arrays of type(string_type). By default sorting is in order of 
+!! By default sorting is in order of 
 !! increasing value, but there is an option to sort in decreasing order. 
 !! All the subroutines have worst case run time performance of `O(N Ln(N))`, 
 !! but on largely sorted data `ORD_SORT` and `SORT_INDEX` can have a run time 
 !! performance of `O(N)`.
->>>>>>> 8b5156e3
 !!
 !! `ORD_SORT` is a translation of the `"Rust" sort` sorting algorithm in
 !! `slice.rs`:
