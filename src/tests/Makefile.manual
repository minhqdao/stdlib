--- conflicted
+++ resolved
@@ -11,8 +11,5 @@
 	$(MAKE) -f Makefile.manual --directory=stats $@
 	$(MAKE) -f Makefile.manual --directory=string $@
 	$(MAKE) -f Makefile.manual --directory=math $@
-<<<<<<< HEAD
-=======
 	$(MAKE) -f Makefile.manual --directory=stringlist $@
->>>>>>> 089f325c
 	$(MAKE) -f Makefile.manual --directory=linalg $@