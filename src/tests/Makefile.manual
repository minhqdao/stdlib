--- conflicted
+++ resolved
@@ -1,38 +1,5 @@
 .PHONY: all clean test
 
-<<<<<<< HEAD
-all:
-	$(MAKE) -f Makefile.manual --directory=ascii
-	$(MAKE) -f Makefile.manual --directory=bitsets
-	$(MAKE) -f Makefile.manual --directory=io
-	$(MAKE) -f Makefile.manual --directory=logger
-	$(MAKE) -f Makefile.manual --directory=optval
-	$(MAKE) -f Makefile.manual --directory=quadrature
-	$(MAKE) -f Makefile.manual --directory=stats
-	$(MAKE) -f Makefile.manual --directory=string
-	$(MAKE) -f Makefile.manual --directory=math
-
-test:
-	$(MAKE) -f Makefile.manual --directory=ascii test
-	$(MAKE) -f Makefile.manual --directory=bitsets test
-	$(MAKE) -f Makefile.manual --directory=io test
-	$(MAKE) -f Makefile.manual --directory=logger test
-	$(MAKE) -f Makefile.manual --directory=optval test
-	$(MAKE) -f Makefile.manual --directory=quadrature test
-	$(MAKE) -f Makefile.manual --directory=stats test
-	$(MAKE) -f Makefile.manual --directory=string test
-	$(MAKE) -f Makefile.manual --directory=math test
-
-clean:
-	$(MAKE) -f Makefile.manual --directory=ascii clean
-	$(MAKE) -f Makefile.manual --directory=bitsets clean
-	$(MAKE) -f Makefile.manual --directory=io clean
-	$(MAKE) -f Makefile.manual --directory=logger clean
-	$(MAKE) -f Makefile.manual --directory=optval clean
-	$(MAKE) -f Makefile.manual --directory=stats clean
-	$(MAKE) -f Makefile.manual --directory=string clean
-	$(MAKE) -f Makefile.manual --directory=math clean
-=======
 all test clean:
 	$(MAKE) -f Makefile.manual --directory=ascii $@
 	$(MAKE) -f Makefile.manual --directory=bitsets $@
@@ -42,4 +9,4 @@
 	$(MAKE) -f Makefile.manual --directory=quadrature $@
 	$(MAKE) -f Makefile.manual --directory=stats $@
 	$(MAKE) -f Makefile.manual --directory=string $@
->>>>>>> ac0f957d
+  $(MAKE) -f Makefile.manual --directory=math $@