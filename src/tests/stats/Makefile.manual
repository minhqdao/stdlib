SRCFYPP =\
<<<<<<< HEAD
        test_mean.fypp \
        test_median.fypp
=======
        test_median.fypp \
	    test_distribution_uniform.fypp
>>>>>>> d14fca8e

SRCGEN = $(SRCFYPP:.fypp=.f90)

$(SRCGEN): %.f90: %.fypp common.fypp
	fypp $(FYPPFLAGS) $< $@

PROGS_SRC = $(SRCGEN) test_mean.f90 test_moment.f90 test_var.f90 \
            test_distribution_PRNG.f90

include ../Makefile.manual.test.mk<|MERGE_RESOLUTION|>--- conflicted
+++ resolved
@@ -1,11 +1,7 @@
-SRCFYPP =\
-<<<<<<< HEAD
+SRCFYPP = \
         test_mean.fypp \
-        test_median.fypp
-=======
         test_median.fypp \
-	    test_distribution_uniform.fypp
->>>>>>> d14fca8e
+        test_distribution_uniform.fypp
 
 SRCGEN = $(SRCFYPP:.fypp=.f90)
 
