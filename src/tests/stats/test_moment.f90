--- conflicted
+++ resolved
@@ -49,21 +49,12 @@
         call check( abs(moment(x1, order, dim=1)) < sptol)
 
         print*,' test_sp_1dim_mask', order
-<<<<<<< HEAD
-        call assert( ieee_is_nan(moment(x1, order, mask = .false.)))
-        call assert( ieee_is_nan(moment(x1, order, 1, mask = .false.)))
+        call check( ieee_is_nan(moment(x1, order, mask = .false.)))
+        call check( ieee_is_nan(moment(x1, order, 1, mask = .false.)))
 
         print*,' test_sp_1dim_mask_array', order
-        call assert( abs(moment(x1, order, mask = (x1 < 5))) < sptol)
-        call assert( abs(moment(x1, order, 1, mask = (x1 < 5))) < sptol)
-=======
-        call check( ieee_is_nan(moment(x1, order, .false.)))
-        call check( ieee_is_nan(moment(x1, order, 1, .false.)))
-
-        print*,' test_sp_1dim_mask_array', order
-        call check( abs(moment(x1, order, x1 < 5)) < sptol)
-        call check( abs(moment(x1, order, 1, x1 < 5)) < sptol)
->>>>>>> bdd15c83
+        call check( abs(moment(x1, order, mask = (x1 < 5))) < sptol)
+        call check( abs(moment(x1, order, 1, mask = (x1 < 5))) < sptol)
 
         !2dim
         print*,' test_sp_2dim', order
@@ -72,25 +63,14 @@
         call check( all( abs( moment(x2, order, 2)) < sptol))
 
         print*,' test_sp_2dim_mask', order
-<<<<<<< HEAD
-        call assert( ieee_is_nan(moment(x2, order, mask = .false.)))
-        call assert( any(ieee_is_nan(moment(x2, order, 1, mask = .false.))))
-        call assert( any(ieee_is_nan(moment(x2, order, 2, mask = .false.))))
+        call check( ieee_is_nan(moment(x2, order, mask = .false.)))
+        call check( any(ieee_is_nan(moment(x2, order, 1, mask = .false.))))
+        call check( any(ieee_is_nan(moment(x2, order, 2, mask = .false.))))
 
         print*,' test_sp_2dim_mask_array', order
-        call assert( abs(moment(x2, order, mask = (x2 < 11))) < sptol)
-        call assert( all( abs( moment(x2, order, 1, mask = (x2 < 11))) < sptol))
-        call assert( all( abs( moment(x2, order, 2, mask = (x2 < 11))) < sptol))
-=======
-        call check( ieee_is_nan(moment(x2, order, .false.)))
-        call check( any(ieee_is_nan(moment(x2, order, 1, .false.))))
-        call check( any(ieee_is_nan(moment(x2, order, 2, .false.))))
-
-        print*,' test_sp_2dim_mask_array', order
-        call check( abs(moment(x2, order, x2 < 11)) < sptol)
-        call check( all( abs( moment(x2, order, 1, x2 < 11)) < sptol))
-        call check( all( abs( moment(x2, order, 2, x2 < 11)) < sptol))
->>>>>>> bdd15c83
+        call check( abs(moment(x2, order, mask = (x2 < 11))) < sptol)
+        call check( all( abs( moment(x2, order, 1, mask = (x2 < 11))) < sptol))
+        call check( all( abs( moment(x2, order, 2, mask = (x2 < 11))) < sptol))
 
         !3dim
         allocate(x3(size(x2,1),size(x2,2),3))
@@ -105,29 +85,16 @@
         call check( all( abs( moment(x3, order, 3)) < sptol))
     
         print*,' test_sp_3dim_mask', order
-<<<<<<< HEAD
-        call assert( ieee_is_nan(moment(x3, order, mask = .false.)))
-        call assert( any(ieee_is_nan(moment(x3, order, 1, mask = .false.))))
-        call assert( any(ieee_is_nan(moment(x3, order, 2, mask = .false.))))
-        call assert( any(ieee_is_nan(moment(x3, order, 3, mask = .false.))))
+        call check( ieee_is_nan(moment(x3, order, mask = .false.)))
+        call check( any(ieee_is_nan(moment(x3, order, 1, mask = .false.))))
+        call check( any(ieee_is_nan(moment(x3, order, 2, mask = .false.))))
+        call check( any(ieee_is_nan(moment(x3, order, 3, mask = .false.))))
     
         print*,' test_sp_3dim_mask_array', order
-        call assert( abs(moment(x3, order, mask = (x3 < 11)) ) < sptol)
-        call assert( all( abs( moment(x3, order, 1, mask = (x3 < 45))) < sptol ))
-        call assert( all( abs( moment(x3, order, 2, mask = (x3 < 45))) < sptol ))
-        call assert( all( abs( moment(x3, order, 3, mask = (x3 < 45))) < sptol ))
-=======
-        call check( ieee_is_nan(moment(x3, order, .false.)))
-        call check( any(ieee_is_nan(moment(x3, order, 1, .false.))))
-        call check( any(ieee_is_nan(moment(x3, order, 2, .false.))))
-        call check( any(ieee_is_nan(moment(x3, order, 3, .false.))))
-    
-        print*,' test_sp_3dim_mask_array', order
-        call check( abs(moment(x3, order, x3 < 11) ) < sptol)
-        call check( all( abs( moment(x3, order, 1, x3 < 45)) < sptol ))
-        call check( all( abs( moment(x3, order, 2, x3 < 45)) < sptol ))
-        call check( all( abs( moment(x3, order, 3, x3 < 45)) < sptol ))
->>>>>>> bdd15c83
+        call check( abs(moment(x3, order, mask = (x3 < 11)) ) < sptol)
+        call check( all( abs( moment(x3, order, 1, mask = (x3 < 45))) < sptol ))
+        call check( all( abs( moment(x3, order, 2, mask = (x3 < 45))) < sptol ))
+        call check( all( abs( moment(x3, order, 3, mask = (x3 < 45))) < sptol ))
  
 
         order = 2
@@ -138,56 +105,30 @@
         call check( abs(moment(x1, order, dim=1) - 2._sp) < sptol)
 
         print*,' test_sp_1dim_mask', order
-<<<<<<< HEAD
-        call assert( ieee_is_nan(moment(x1, order, mask = .false.)))
-        call assert( ieee_is_nan(moment(x1, order, 1, mask = .false.)))
+        call check( ieee_is_nan(moment(x1, order, mask = .false.)))
+        call check( ieee_is_nan(moment(x1, order, 1, mask = .false.)))
 
         print*,' test_sp_1dim_mask_array', order
-        call assert( abs(moment(x1, order, mask = (x1 < 5)) - 1.25_sp) < sptol)
-        call assert( abs(moment(x1, order, 1, mask = (x1 < 5)) - 1.25_sp) < sptol)
-
-        !2dim
-        print*,' test_sp_2dim', order
-        call assert( abs(moment(x2, order) - 107.25_sp/9.) < sptol)
-        call assert( all( abs( moment(x2, order, 1) - [5._sp, 5._sp, 1.25_sp]) < sptol))
-        call assert( all( abs( moment(x2, order, 2) -&
-                           [19.0, 43. / 3., 31. / 3. , 7.0]*2./3.) < sptol))
-
-        print*,' test_sp_2dim_mask', order
-        call assert( ieee_is_nan(moment(x2, order, mask = .false.)))
-        call assert( any(ieee_is_nan(moment(x2, order, 1, mask = .false.))))
-        call assert( any(ieee_is_nan(moment(x2, order, 2, mask = .false.))))
-
-        print*,' test_sp_2dim_mask_array', order
-        call assert( abs(moment(x2, order, mask = (x2 < 11))- 2.75_sp*3.) < sptol)
-        call assert( all( abs( moment(x2, order, 1, mask = (x2 < 11)) -&
-                      [5._sp, 5._sp, 0.25_sp]) < sptol))
-        call assert( all( abs( moment(x2, order, 2, mask = (x2 < 11)) -&
-=======
-        call check( ieee_is_nan(moment(x1, order, .false.)))
-        call check( ieee_is_nan(moment(x1, order, 1, .false.)))
-
-        print*,' test_sp_1dim_mask_array', order
-        call check( abs(moment(x1, order, x1 < 5) - 1.25_sp) < sptol)
-        call check( abs(moment(x1, order, 1, x1 < 5) - 1.25_sp) < sptol)
+        call check( abs(moment(x1, order, mask = (x1 < 5)) - 1.25_sp) < sptol)
+        call check( abs(moment(x1, order, 1, mask = (x1 < 5)) - 1.25_sp) < sptol)
 
         !2dim
         print*,' test_sp_2dim', order
         call check( abs(moment(x2, order) - 107.25_sp/9.) < sptol)
         call check( all( abs( moment(x2, order, 1) - [5._sp, 5._sp, 1.25_sp]) < sptol))
-        call check( all( abs( moment(x2, order, 2) - [19.0, 43. / 3., 31. / 3. , 7.0]*2./3.) < sptol))
+        call check( all( abs( moment(x2, order, 2) -&
+                           [19.0, 43. / 3., 31. / 3. , 7.0]*2./3.) < sptol))
 
         print*,' test_sp_2dim_mask', order
-        call check( ieee_is_nan(moment(x2, order, .false.)))
-        call check( any(ieee_is_nan(moment(x2, order, 1, .false.))))
-        call check( any(ieee_is_nan(moment(x2, order, 2, .false.))))
+        call check( ieee_is_nan(moment(x2, order, mask = .false.)))
+        call check( any(ieee_is_nan(moment(x2, order, 1, mask = .false.))))
+        call check( any(ieee_is_nan(moment(x2, order, 2, mask = .false.))))
 
         print*,' test_sp_2dim_mask_array', order
-        call check( abs(moment(x2, order, x2 < 11)- 2.75_sp*3.) < sptol)
-        call check( all( abs( moment(x2, order, 1, x2 < 11) -&
+        call check( abs(moment(x2, order, mask = (x2 < 11))- 2.75_sp*3.) < sptol)
+        call check( all( abs( moment(x2, order, 1, mask = (x2 < 11)) -&
                       [5._sp, 5._sp, 0.25_sp]) < sptol))
-        call check( all( abs( moment(x2, order, 2, x2 < 11) -&
->>>>>>> bdd15c83
+        call check( all( abs( moment(x2, order, 2, mask = (x2 < 11)) -&
                       [19._sp*2./3., 43._sp/9.*2., 0.25_sp , 0.25_sp]) < sptol))
 
         !3dim
@@ -214,44 +155,25 @@
                  < sptol))
     
         print*,' test_sp_3dim_mask', order
-<<<<<<< HEAD
-        call assert( ieee_is_nan(moment(x3, order, mask = .false.)))
-        call assert( any(ieee_is_nan(moment(x3, order, 1, mask = .false.))))
-        call assert( any(ieee_is_nan(moment(x3, order, 2, mask = .false.))))
-        call assert( any(ieee_is_nan(moment(x3, order, 3, mask = .false.))))
+        call check( ieee_is_nan(moment(x3, order, mask = .false.)))
+        call check( any(ieee_is_nan(moment(x3, order, 1, mask = .false.))))
+        call check( any(ieee_is_nan(moment(x3, order, 2, mask = .false.))))
+        call check( any(ieee_is_nan(moment(x3, order, 3, mask = .false.))))
     
         print*,' test_sp_3dim_mask_array', order
-        call assert( abs(moment(x3, order, mask = (x3 < 11)) -&
+        call check( abs(moment(x3, order, mask = (x3 < 11)) -&
                       7.7370242214532876_dp ) < sptol)
-        call assert( all( abs( moment(x3, order, 1, mask = (x3 < 45)) -&
+        call check( all( abs( moment(x3, order, 1, mask = (x3 < 45)) -&
                       reshape([5._sp, 5._sp, 1.25_sp,  20._sp, 20._sp, 5._sp,&
                                80._sp, 80._sp, 32._sp/3.],&
                                [size(x3, 2), size(x3, 3)])) < sptol ))
-        call assert( all( abs( moment(x3, order, 2, mask = (x3 < 45)) -&
-=======
-        call check( ieee_is_nan(moment(x3, order, .false.)))
-        call check( any(ieee_is_nan(moment(x3, order, 1, .false.))))
-        call check( any(ieee_is_nan(moment(x3, order, 2, .false.))))
-        call check( any(ieee_is_nan(moment(x3, order, 3, .false.))))
-    
-        print*,' test_sp_3dim_mask_array', order
-        call check( abs(moment(x3, order, x3 < 11) - 7.7370242214532876_dp ) < sptol)
-        call check( all( abs( moment(x3, order, 1, x3 < 45) -&
-                      reshape([5._sp, 5._sp, 1.25_sp,  20._sp, 20._sp, 5._sp,&
-                               80._sp, 80._sp, 32._sp/3.],&
-                               [size(x3, 2), size(x3, 3)])) < sptol ))
-        call check( all( abs( moment(x3, order, 2, x3 < 45) -&
->>>>>>> bdd15c83
+        call check( all( abs( moment(x3, order, 2, mask = (x3 < 45)) -&
                       reshape([ 38._sp/3., 86._sp/9., 62._sp/9., 14._sp/3., 152._sp/3.,&
                                 344._sp/9., 248._sp/9., 168._sp/9., 1824._sp/9.,&
                                 1376._sp/9., 992._sp/9., 4._sp&
                                ],&
                       [size(x3, 1), size(x3, 3)])) < sptol ))
-<<<<<<< HEAD
-        call assert( all( abs( moment(x3, order, 3, mask = (x3 < 45)) -&
-=======
-        call check( all( abs( moment(x3, order, 3, x3 < 45) -&
->>>>>>> bdd15c83
+        call check( all( abs( moment(x3, order, 3, mask = (x3 < 45)) -&
                      reshape([14._sp/9., 14._sp, 350._sp/9., 686._sp/9., 56._sp/9.,&
                               224._sp/9., 56._sp, 896._sp/9., 126._sp, 1400._sp/9.,&
                               1694._sp/9., 36._sp&
@@ -274,21 +196,12 @@
         call check( abs(moment(x1, order, dim=1)) < dptol)
 
         print*,' test_dp_1dim_mask', order
-<<<<<<< HEAD
-        call assert( ieee_is_nan(moment(x1, order, mask = .false.)))
-        call assert( ieee_is_nan(moment(x1, order, 1, mask = .false.)))
+        call check( ieee_is_nan(moment(x1, order, mask = .false.)))
+        call check( ieee_is_nan(moment(x1, order, 1, mask = .false.)))
 
         print*,' test_dp_1dim_mask_array', order
-        call assert( abs(moment(x1, order, mask = (x1 < 5))) < dptol)
-        call assert( abs(moment(x1, order, 1, mask = (x1 < 5))) < dptol)
-=======
-        call check( ieee_is_nan(moment(x1, order, .false.)))
-        call check( ieee_is_nan(moment(x1, order, 1, .false.)))
-
-        print*,' test_dp_1dim_mask_array', order
-        call check( abs(moment(x1, order, x1 < 5)) < dptol)
-        call check( abs(moment(x1, order, 1, x1 < 5)) < dptol)
->>>>>>> bdd15c83
+        call check( abs(moment(x1, order, mask = (x1 < 5))) < dptol)
+        call check( abs(moment(x1, order, 1, mask = (x1 < 5))) < dptol)
 
         !2dim
         print*,' test_dp_2dim', order
@@ -297,25 +210,14 @@
         call check( all( abs( moment(x2, order, 2)) < dptol))
 
         print*,' test_dp_2dim_mask', order
-<<<<<<< HEAD
-        call assert( ieee_is_nan(moment(x2, order, mask = .false.)))
-        call assert( any(ieee_is_nan(moment(x2, order, 1, mask = .false.))))
-        call assert( any(ieee_is_nan(moment(x2, order, 2, mask = .false.))))
+        call check( ieee_is_nan(moment(x2, order, mask = .false.)))
+        call check( any(ieee_is_nan(moment(x2, order, 1, mask = .false.))))
+        call check( any(ieee_is_nan(moment(x2, order, 2, mask = .false.))))
 
         print*,' test_dp_2dim_mask_array', order
-        call assert( abs(moment(x2, order, mask = (x2 < 11))) < dptol)
-        call assert( all( abs( moment(x2, order, 1, mask = (x2 < 11))) < dptol))
-        call assert( all( abs( moment(x2, order, 2, mask = (x2 < 11))) < dptol))
-=======
-        call check( ieee_is_nan(moment(x2, order, .false.)))
-        call check( any(ieee_is_nan(moment(x2, order, 1, .false.))))
-        call check( any(ieee_is_nan(moment(x2, order, 2, .false.))))
-
-        print*,' test_dp_2dim_mask_array', order
-        call check( abs(moment(x2, order, x2 < 11)) < dptol)
-        call check( all( abs( moment(x2, order, 1, x2 < 11)) < dptol))
-        call check( all( abs( moment(x2, order, 2, x2 < 11)) < dptol))
->>>>>>> bdd15c83
+        call check( abs(moment(x2, order, mask = (x2 < 11))) < dptol)
+        call check( all( abs( moment(x2, order, 1, mask = (x2 < 11))) < dptol))
+        call check( all( abs( moment(x2, order, 2, mask = (x2 < 11))) < dptol))
 
         !3dim
         allocate(x3(size(x2,1),size(x2,2),3))
@@ -330,29 +232,16 @@
         call check( all( abs( moment(x3, order, 3)) < dptol))
     
         print*,' test_dp_3dim_mask', order
-<<<<<<< HEAD
-        call assert( ieee_is_nan(moment(x3, order, mask = .false.)))
-        call assert( any(ieee_is_nan(moment(x3, order, 1, mask = .false.))))
-        call assert( any(ieee_is_nan(moment(x3, order, 2, mask = .false.))))
-        call assert( any(ieee_is_nan(moment(x3, order, 3, mask = .false.))))
+        call check( ieee_is_nan(moment(x3, order, mask = .false.)))
+        call check( any(ieee_is_nan(moment(x3, order, 1, mask = .false.))))
+        call check( any(ieee_is_nan(moment(x3, order, 2, mask = .false.))))
+        call check( any(ieee_is_nan(moment(x3, order, 3, mask = .false.))))
     
         print*,' test_dp_3dim_mask_array', order
-        call assert( abs(moment(x3, order, mask = (x3 < 11)) ) < dptol)
-        call assert( all( abs( moment(x3, order, 1, mask = (x3 < 45))) < dptol ))
-        call assert( all( abs( moment(x3, order, 2, mask = (x3 < 45))) < dptol ))
-        call assert( all( abs( moment(x3, order, 3, mask = (x3 < 45))) < dptol ))
-=======
-        call check( ieee_is_nan(moment(x3, order, .false.)))
-        call check( any(ieee_is_nan(moment(x3, order, 1, .false.))))
-        call check( any(ieee_is_nan(moment(x3, order, 2, .false.))))
-        call check( any(ieee_is_nan(moment(x3, order, 3, .false.))))
-    
-        print*,' test_dp_3dim_mask_array', order
-        call check( abs(moment(x3, order, x3 < 11) ) < dptol)
-        call check( all( abs( moment(x3, order, 1, x3 < 45)) < dptol ))
-        call check( all( abs( moment(x3, order, 2, x3 < 45)) < dptol ))
-        call check( all( abs( moment(x3, order, 3, x3 < 45)) < dptol ))
->>>>>>> bdd15c83
+        call check( abs(moment(x3, order, mask = (x3 < 11)) ) < dptol)
+        call check( all( abs( moment(x3, order, 1, mask = (x3 < 45))) < dptol ))
+        call check( all( abs( moment(x3, order, 2, mask = (x3 < 45))) < dptol ))
+        call check( all( abs( moment(x3, order, 3, mask = (x3 < 45))) < dptol ))
  
 
         order = 2
@@ -363,21 +252,12 @@
         call check( abs(moment(x1, order, dim=1) - 2._dp) < dptol)
 
         print*,' test_dp_1dim_mask', order
-<<<<<<< HEAD
-        call assert( ieee_is_nan(moment(x1, order, mask = .false.)))
-        call assert( ieee_is_nan(moment(x1, order, 1, mask = .false.)))
+        call check( ieee_is_nan(moment(x1, order, mask = .false.)))
+        call check( ieee_is_nan(moment(x1, order, 1, mask = .false.)))
 
         print*,' test_dp_1dim_mask_array', order
-        call assert( abs(moment(x1, order, mask = (x1 < 5)) - 1.25_dp) < dptol)
-        call assert( abs(moment(x1, order, 1, mask = (x1 < 5)) - 1.25_dp) < dptol)
-=======
-        call check( ieee_is_nan(moment(x1, order, .false.)))
-        call check( ieee_is_nan(moment(x1, order, 1, .false.)))
-
-        print*,' test_dp_1dim_mask_array', order
-        call check( abs(moment(x1, order, x1 < 5) - 1.25_dp) < dptol)
-        call check( abs(moment(x1, order, 1, x1 < 5) - 1.25_dp) < dptol)
->>>>>>> bdd15c83
+        call check( abs(moment(x1, order, mask = (x1 < 5)) - 1.25_dp) < dptol)
+        call check( abs(moment(x1, order, 1, mask = (x1 < 5)) - 1.25_dp) < dptol)
 
         !2dim
         print*,' test_dp_2dim', order
@@ -387,27 +267,15 @@
                       [19._dp, 43._dp / 3., 31._dp / 3. , 7._dp]*2._dp/3.) < dptol))
 
         print*,' test_dp_2dim_mask', order
-<<<<<<< HEAD
-        call assert( ieee_is_nan(moment(x2, order, mask = .false.)))
-        call assert( any(ieee_is_nan(moment(x2, order, 1, mask = .false.))))
-        call assert( any(ieee_is_nan(moment(x2, order, 2, mask = .false.))))
+        call check( ieee_is_nan(moment(x2, order, mask = .false.)))
+        call check( any(ieee_is_nan(moment(x2, order, 1, mask = .false.))))
+        call check( any(ieee_is_nan(moment(x2, order, 2, mask = .false.))))
 
         print*,' test_dp_2dim_mask_array', order
-        call assert( abs(moment(x2, order, mask = (x2 < 11))- 2.75_dp*3.) < dptol)
-        call assert( all( abs( moment(x2, order, 1, mask = (x2 < 11)) -&
+        call check( abs(moment(x2, order, mask = (x2 < 11))- 2.75_dp*3.) < dptol)
+        call check( all( abs( moment(x2, order, 1, mask = (x2 < 11)) -&
                       [5._dp, 5._dp, 0.25_dp]) < dptol))
-        call assert( all( abs( moment(x2, order, 2, mask = (x2 < 11)) -&
-=======
-        call check( ieee_is_nan(moment(x2, order, .false.)))
-        call check( any(ieee_is_nan(moment(x2, order, 1, .false.))))
-        call check( any(ieee_is_nan(moment(x2, order, 2, .false.))))
-
-        print*,' test_dp_2dim_mask_array', order
-        call check( abs(moment(x2, order, x2 < 11)- 2.75_dp*3.) < dptol)
-        call check( all( abs( moment(x2, order, 1, x2 < 11) -&
-                      [5._dp, 5._dp, 0.25_dp]) < dptol))
-        call check( all( abs( moment(x2, order, 2, x2 < 11) -&
->>>>>>> bdd15c83
+        call check( all( abs( moment(x2, order, 2, mask = (x2 < 11)) -&
                       [19._dp*2./3., 43._dp/9.*2., 0.25_dp , 0.25_dp]) < dptol))
 
         !3dim
@@ -434,44 +302,25 @@
                  < dptol))
     
         print*,' test_dp_3dim_mask', order
-<<<<<<< HEAD
-        call assert( ieee_is_nan(moment(x3, order, mask = .false.)))
-        call assert( any(ieee_is_nan(moment(x3, order, 1, mask = .false.))))
-        call assert( any(ieee_is_nan(moment(x3, order, 2, mask = .false.))))
-        call assert( any(ieee_is_nan(moment(x3, order, 3, mask = .false.))))
+        call check( ieee_is_nan(moment(x3, order, mask = .false.)))
+        call check( any(ieee_is_nan(moment(x3, order, 1, mask = .false.))))
+        call check( any(ieee_is_nan(moment(x3, order, 2, mask = .false.))))
+        call check( any(ieee_is_nan(moment(x3, order, 3, mask = .false.))))
     
         print*,' test_dp_3dim_mask_array', order
-        call assert( abs(moment(x3, order, mask = (x3 < 11)) -&
+        call check( abs(moment(x3, order, mask = (x3 < 11)) -&
                           7.7370242214532876_dp ) < dptol)
-        call assert( all( abs( moment(x3, order, 1, mask = (x3 < 45)) -&
+        call check( all( abs( moment(x3, order, 1, mask = (x3 < 45)) -&
                       reshape([5._dp, 5._dp, 1.25_dp,  20._dp, 20._dp, 5._dp,&
                                80._dp, 80._dp, 32._dp/3.],&
                                [size(x3, 2), size(x3, 3)])) < dptol ))
-        call assert( all( abs( moment(x3, order, 2, mask = (x3 < 45)) -&
-=======
-        call check( ieee_is_nan(moment(x3, order, .false.)))
-        call check( any(ieee_is_nan(moment(x3, order, 1, .false.))))
-        call check( any(ieee_is_nan(moment(x3, order, 2, .false.))))
-        call check( any(ieee_is_nan(moment(x3, order, 3, .false.))))
-    
-        print*,' test_dp_3dim_mask_array', order
-        call check( abs(moment(x3, order, x3 < 11) - 7.7370242214532876_dp ) < dptol)
-        call check( all( abs( moment(x3, order, 1, x3 < 45) -&
-                      reshape([5._dp, 5._dp, 1.25_dp,  20._dp, 20._dp, 5._dp,&
-                               80._dp, 80._dp, 32._dp/3.],&
-                               [size(x3, 2), size(x3, 3)])) < dptol ))
-        call check( all( abs( moment(x3, order, 2, x3 < 45) -&
->>>>>>> bdd15c83
+        call check( all( abs( moment(x3, order, 2, mask = (x3 < 45)) -&
                       reshape([ 38._dp/3., 86._dp/9., 62._dp/9., 14._dp/3., 152._dp/3.,&
                                 344._dp/9., 248._dp/9., 168._dp/9., 1824._dp/9.,&
                                 1376._dp/9., 992._dp/9., 4._dp&
                                ],&
                       [size(x3, 1), size(x3, 3)])) < dptol ))
-<<<<<<< HEAD
-        call assert( all( abs( moment(x3, order, 3, mask = (x3 < 45)) -&
-=======
-        call check( all( abs( moment(x3, order, 3, x3 < 45) -&
->>>>>>> bdd15c83
+        call check( all( abs( moment(x3, order, 3, mask = (x3 < 45)) -&
                      reshape([14._dp/9., 14._dp, 350._dp/9., 686._dp/9., 56._dp/9.,&
                               224._dp/9., 56._dp, 896._dp/9., 126._dp, 1400._dp/9.,&
                               1694._dp/9., 36._dp&
@@ -494,21 +343,12 @@
         call check( abs(moment(x1, order, dim=1)) < dptol)
 
         print*,' test_dp_1dim_mask', order
-<<<<<<< HEAD
-        call assert( ieee_is_nan(moment(x1, order, mask = .false.)))
-        call assert( ieee_is_nan(moment(x1, order, 1, mask = .false.)))
+        call check( ieee_is_nan(moment(x1, order, mask = .false.)))
+        call check( ieee_is_nan(moment(x1, order, 1, mask = .false.)))
 
         print*,' test_dp_1dim_mask_array', order
-        call assert( abs(moment(x1, order, mask = (x1 < 5))) < dptol)
-        call assert( abs(moment(x1, order, 1, mask = (x1 < 5))) < dptol)
-=======
-        call check( ieee_is_nan(moment(x1, order, .false.)))
-        call check( ieee_is_nan(moment(x1, order, 1, .false.)))
-
-        print*,' test_dp_1dim_mask_array', order
-        call check( abs(moment(x1, order, x1 < 5)) < dptol)
-        call check( abs(moment(x1, order, 1, x1 < 5)) < dptol)
->>>>>>> bdd15c83
+        call check( abs(moment(x1, order, mask = (x1 < 5))) < dptol)
+        call check( abs(moment(x1, order, 1, mask = (x1 < 5))) < dptol)
 
         !2dim
         print*,' test_dp_2dim', order
@@ -517,25 +357,14 @@
         call check( all( abs( moment(x2, order, 2)) < dptol))
 
         print*,' test_dp_2dim_mask', order
-<<<<<<< HEAD
-        call assert( ieee_is_nan(moment(x2, order, mask = .false.)))
-        call assert( any(ieee_is_nan(moment(x2, order, 1, mask = .false.))))
-        call assert( any(ieee_is_nan(moment(x2, order, 2, mask = .false.))))
+        call check( ieee_is_nan(moment(x2, order, mask = .false.)))
+        call check( any(ieee_is_nan(moment(x2, order, 1, mask = .false.))))
+        call check( any(ieee_is_nan(moment(x2, order, 2, mask = .false.))))
 
         print*,' test_dp_2dim_mask_array', order
-        call assert( abs(moment(x2, order, mask = (x2 < 11))) < dptol)
-        call assert( all( abs( moment(x2, order, 1, mask = (x2 < 11))) < dptol))
-        call assert( all( abs( moment(x2, order, 2, mask = (x2 < 11))) < dptol))
-=======
-        call check( ieee_is_nan(moment(x2, order, .false.)))
-        call check( any(ieee_is_nan(moment(x2, order, 1, .false.))))
-        call check( any(ieee_is_nan(moment(x2, order, 2, .false.))))
-
-        print*,' test_dp_2dim_mask_array', order
-        call check( abs(moment(x2, order, x2 < 11)) < dptol)
-        call check( all( abs( moment(x2, order, 1, x2 < 11)) < dptol))
-        call check( all( abs( moment(x2, order, 2, x2 < 11)) < dptol))
->>>>>>> bdd15c83
+        call check( abs(moment(x2, order, mask = (x2 < 11))) < dptol)
+        call check( all( abs( moment(x2, order, 1, mask = (x2 < 11))) < dptol))
+        call check( all( abs( moment(x2, order, 2, mask = (x2 < 11))) < dptol))
 
         !3dim
         allocate(x3(size(x2,1),size(x2,2),3))
@@ -550,29 +379,16 @@
         call check( all( abs( moment(x3, order, 3)) < dptol))
     
         print*,' test_dp_3dim_mask', order
-<<<<<<< HEAD
-        call assert( ieee_is_nan(moment(x3, order, mask = .false.)))
-        call assert( any(ieee_is_nan(moment(x3, order, 1, mask = .false.))))
-        call assert( any(ieee_is_nan(moment(x3, order, 2, mask = .false.))))
-        call assert( any(ieee_is_nan(moment(x3, order, 3, mask = .false.))))
+        call check( ieee_is_nan(moment(x3, order, mask = .false.)))
+        call check( any(ieee_is_nan(moment(x3, order, 1, mask = .false.))))
+        call check( any(ieee_is_nan(moment(x3, order, 2, mask = .false.))))
+        call check( any(ieee_is_nan(moment(x3, order, 3, mask = .false.))))
     
         print*,' test_dp_3dim_mask_array', order
-        call assert( abs(moment(x3, order, mask = (x3 < 11)) ) < dptol)
-        call assert( all( abs( moment(x3, order, 1, mask = (x3 < 45))) < dptol ))
-        call assert( all( abs( moment(x3, order, 2, mask = (x3 < 45))) < dptol ))
-        call assert( all( abs( moment(x3, order, 3, mask = (x3 < 45))) < dptol ))
-=======
-        call check( ieee_is_nan(moment(x3, order, .false.)))
-        call check( any(ieee_is_nan(moment(x3, order, 1, .false.))))
-        call check( any(ieee_is_nan(moment(x3, order, 2, .false.))))
-        call check( any(ieee_is_nan(moment(x3, order, 3, .false.))))
-    
-        print*,' test_dp_3dim_mask_array', order
-        call check( abs(moment(x3, order, x3 < 11) ) < dptol)
-        call check( all( abs( moment(x3, order, 1, x3 < 45)) < dptol ))
-        call check( all( abs( moment(x3, order, 2, x3 < 45)) < dptol ))
-        call check( all( abs( moment(x3, order, 3, x3 < 45)) < dptol ))
->>>>>>> bdd15c83
+        call check( abs(moment(x3, order, mask = (x3 < 11)) ) < dptol)
+        call check( all( abs( moment(x3, order, 1, mask = (x3 < 45))) < dptol ))
+        call check( all( abs( moment(x3, order, 2, mask = (x3 < 45))) < dptol ))
+        call check( all( abs( moment(x3, order, 3, mask = (x3 < 45))) < dptol ))
  
 
         order = 2
@@ -583,21 +399,12 @@
         call check( abs(moment(x1, order, dim=1) - 2._dp) < dptol)
 
         print*,' test_dp_1dim_mask', order
-<<<<<<< HEAD
-        call assert( ieee_is_nan(moment(x1, order, mask = .false.)))
-        call assert( ieee_is_nan(moment(x1, order, 1, mask = .false.)))
+        call check( ieee_is_nan(moment(x1, order, mask = .false.)))
+        call check( ieee_is_nan(moment(x1, order, 1, mask = .false.)))
 
         print*,' test_dp_1dim_mask_array', order
-        call assert( abs(moment(x1, order, mask = (x1 < 5)) - 1.25_dp) < dptol)
-        call assert( abs(moment(x1, order, 1, mask = (x1 < 5)) - 1.25_dp) < dptol)
-=======
-        call check( ieee_is_nan(moment(x1, order, .false.)))
-        call check( ieee_is_nan(moment(x1, order, 1, .false.)))
-
-        print*,' test_dp_1dim_mask_array', order
-        call check( abs(moment(x1, order, x1 < 5) - 1.25_dp) < dptol)
-        call check( abs(moment(x1, order, 1, x1 < 5) - 1.25_dp) < dptol)
->>>>>>> bdd15c83
+        call check( abs(moment(x1, order, mask = (x1 < 5)) - 1.25_dp) < dptol)
+        call check( abs(moment(x1, order, 1, mask = (x1 < 5)) - 1.25_dp) < dptol)
 
         !2dim
         print*,' test_dp_2dim', order
@@ -607,27 +414,15 @@
                       [19._dp, 43._dp / 3., 31._dp / 3. , 7._dp]*2._dp/3.) < dptol))
 
         print*,' test_dp_2dim_mask', order
-<<<<<<< HEAD
-        call assert( ieee_is_nan(moment(x2, order, mask = .false.)))
-        call assert( any(ieee_is_nan(moment(x2, order, 1, mask = .false.))))
-        call assert( any(ieee_is_nan(moment(x2, order, 2, mask = .false.))))
+        call check( ieee_is_nan(moment(x2, order, mask = .false.)))
+        call check( any(ieee_is_nan(moment(x2, order, 1, mask = .false.))))
+        call check( any(ieee_is_nan(moment(x2, order, 2, mask = .false.))))
 
         print*,' test_dp_2dim_mask_array', order
-        call assert( abs(moment(x2, order, mask = (x2 < 11))- 2.75_dp*3.) < dptol)
-        call assert( all( abs( moment(x2, order, 1, mask = (x2 < 11)) -&
+        call check( abs(moment(x2, order, mask = (x2 < 11))- 2.75_dp*3.) < dptol)
+        call check( all( abs( moment(x2, order, 1, mask = (x2 < 11)) -&
                       [5._dp, 5._dp, 0.25_dp]) < dptol))
-        call assert( all( abs( moment(x2, order, 2, mask = (x2 < 11)) -&
-=======
-        call check( ieee_is_nan(moment(x2, order, .false.)))
-        call check( any(ieee_is_nan(moment(x2, order, 1, .false.))))
-        call check( any(ieee_is_nan(moment(x2, order, 2, .false.))))
-
-        print*,' test_dp_2dim_mask_array', order
-        call check( abs(moment(x2, order, x2 < 11)- 2.75_dp*3.) < dptol)
-        call check( all( abs( moment(x2, order, 1, x2 < 11) -&
-                      [5._dp, 5._dp, 0.25_dp]) < dptol))
-        call check( all( abs( moment(x2, order, 2, x2 < 11) -&
->>>>>>> bdd15c83
+        call check( all( abs( moment(x2, order, 2, mask = (x2 < 11)) -&
                       [19._dp*2./3., 43._dp/9.*2., 0.25_dp , 0.25_dp]) < dptol))
 
         !3dim
@@ -654,44 +449,25 @@
                  < dptol))
     
         print*,' test_dp_3dim_mask', order
-<<<<<<< HEAD
-        call assert( ieee_is_nan(moment(x3, order, mask = .false.)))
-        call assert( any(ieee_is_nan(moment(x3, order, 1, mask = .false.))))
-        call assert( any(ieee_is_nan(moment(x3, order, 2, mask = .false.))))
-        call assert( any(ieee_is_nan(moment(x3, order, 3, mask = .false.))))
+        call check( ieee_is_nan(moment(x3, order, mask = .false.)))
+        call check( any(ieee_is_nan(moment(x3, order, 1, mask = .false.))))
+        call check( any(ieee_is_nan(moment(x3, order, 2, mask = .false.))))
+        call check( any(ieee_is_nan(moment(x3, order, 3, mask = .false.))))
     
         print*,' test_dp_3dim_mask_array', order
-        call assert( abs(moment(x3, order, mask = (x3 < 11)) -&
+        call check( abs(moment(x3, order, mask = (x3 < 11)) -&
                           7.7370242214532876_dp ) < dptol)
-        call assert( all( abs( moment(x3, order, 1, mask = (x3 < 45)) -&
+        call check( all( abs( moment(x3, order, 1, mask = (x3 < 45)) -&
                       reshape([5._dp, 5._dp, 1.25_dp,  20._dp, 20._dp, 5._dp,&
                                80._dp, 80._dp, 32._dp/3.],&
                                [size(x3, 2), size(x3, 3)])) < dptol ))
-        call assert( all( abs( moment(x3, order, 2, mask = (x3 < 45)) -&
-=======
-        call check( ieee_is_nan(moment(x3, order, .false.)))
-        call check( any(ieee_is_nan(moment(x3, order, 1, .false.))))
-        call check( any(ieee_is_nan(moment(x3, order, 2, .false.))))
-        call check( any(ieee_is_nan(moment(x3, order, 3, .false.))))
-    
-        print*,' test_dp_3dim_mask_array', order
-        call check( abs(moment(x3, order, x3 < 11) - 7.7370242214532876_dp ) < dptol)
-        call check( all( abs( moment(x3, order, 1, x3 < 45) -&
-                      reshape([5._dp, 5._dp, 1.25_dp,  20._dp, 20._dp, 5._dp,&
-                               80._dp, 80._dp, 32._dp/3.],&
-                               [size(x3, 2), size(x3, 3)])) < dptol ))
-        call check( all( abs( moment(x3, order, 2, x3 < 45) -&
->>>>>>> bdd15c83
+        call check( all( abs( moment(x3, order, 2, mask = (x3 < 45)) -&
                       reshape([ 38._dp/3., 86._dp/9., 62._dp/9., 14._dp/3., 152._dp/3.,&
                                 344._dp/9., 248._dp/9., 168._dp/9., 1824._dp/9.,&
                                 1376._dp/9., 992._dp/9., 4._dp&
                                ],&
                       [size(x3, 1), size(x3, 3)])) < dptol ))
-<<<<<<< HEAD
-        call assert( all( abs( moment(x3, order, 3, mask = (x3 < 45)) -&
-=======
-        call check( all( abs( moment(x3, order, 3, x3 < 45) -&
->>>>>>> bdd15c83
+        call check( all( abs( moment(x3, order, 3, mask = (x3 < 45)) -&
                      reshape([14._dp/9., 14._dp, 350._dp/9., 686._dp/9., 56._dp/9.,&
                               224._dp/9., 56._dp, 896._dp/9., 126._dp, 1400._dp/9.,&
                               1694._dp/9., 36._dp&
@@ -714,21 +490,12 @@
         call check( abs(moment(x1, order, dim=1)) < dptol)
 
         print*,' test_dp_1dim_mask', order
-<<<<<<< HEAD
-        call assert( ieee_is_nan(moment(x1, order, mask = .false.)))
-        call assert( ieee_is_nan(moment(x1, order, 1, mask = .false.)))
+        call check( ieee_is_nan(moment(x1, order, mask = .false.)))
+        call check( ieee_is_nan(moment(x1, order, 1, mask = .false.)))
 
         print*,' test_dp_1dim_mask_array', order
-        call assert( abs(moment(x1, order, mask = (x1 < 5))) < dptol)
-        call assert( abs(moment(x1, order, 1, mask = (x1 < 5))) < dptol)
-=======
-        call check( ieee_is_nan(moment(x1, order, .false.)))
-        call check( ieee_is_nan(moment(x1, order, 1, .false.)))
-
-        print*,' test_dp_1dim_mask_array', order
-        call check( abs(moment(x1, order, x1 < 5)) < dptol)
-        call check( abs(moment(x1, order, 1, x1 < 5)) < dptol)
->>>>>>> bdd15c83
+        call check( abs(moment(x1, order, mask = (x1 < 5))) < dptol)
+        call check( abs(moment(x1, order, 1, mask = (x1 < 5))) < dptol)
 
         !2dim
         print*,' test_dp_2dim', order
@@ -737,25 +504,14 @@
         call check( all( abs( moment(x2, order, 2)) < dptol))
 
         print*,' test_dp_2dim_mask', order
-<<<<<<< HEAD
-        call assert( ieee_is_nan(moment(x2, order, mask = .false.)))
-        call assert( any(ieee_is_nan(moment(x2, order, 1, mask = .false.))))
-        call assert( any(ieee_is_nan(moment(x2, order, 2, mask = .false.))))
+        call check( ieee_is_nan(moment(x2, order, mask = .false.)))
+        call check( any(ieee_is_nan(moment(x2, order, 1, mask = .false.))))
+        call check( any(ieee_is_nan(moment(x2, order, 2, mask = .false.))))
 
         print*,' test_dp_2dim_mask_array', order
-        call assert( abs(moment(x2, order, mask = (x2 < 11))) < dptol)
-        call assert( all( abs( moment(x2, order, 1, mask = (x2 < 11))) < dptol))
-        call assert( all( abs( moment(x2, order, 2, mask = (x2 < 11))) < dptol))
-=======
-        call check( ieee_is_nan(moment(x2, order, .false.)))
-        call check( any(ieee_is_nan(moment(x2, order, 1, .false.))))
-        call check( any(ieee_is_nan(moment(x2, order, 2, .false.))))
-
-        print*,' test_dp_2dim_mask_array', order
-        call check( abs(moment(x2, order, x2 < 11)) < dptol)
-        call check( all( abs( moment(x2, order, 1, x2 < 11)) < dptol))
-        call check( all( abs( moment(x2, order, 2, x2 < 11)) < dptol))
->>>>>>> bdd15c83
+        call check( abs(moment(x2, order, mask = (x2 < 11))) < dptol)
+        call check( all( abs( moment(x2, order, 1, mask = (x2 < 11))) < dptol))
+        call check( all( abs( moment(x2, order, 2, mask = (x2 < 11))) < dptol))
 
         !3dim
         allocate(x3(size(x2,1),size(x2,2),3))
@@ -770,29 +526,16 @@
         call check( all( abs( moment(x3, order, 3)) < dptol))
     
         print*,' test_dp_3dim_mask', order
-<<<<<<< HEAD
-        call assert( ieee_is_nan(moment(x3, order, mask = .false.)))
-        call assert( any(ieee_is_nan(moment(x3, order, 1, mask = .false.))))
-        call assert( any(ieee_is_nan(moment(x3, order, 2, mask = .false.))))
-        call assert( any(ieee_is_nan(moment(x3, order, 3, mask = .false.))))
+        call check( ieee_is_nan(moment(x3, order, mask = .false.)))
+        call check( any(ieee_is_nan(moment(x3, order, 1, mask = .false.))))
+        call check( any(ieee_is_nan(moment(x3, order, 2, mask = .false.))))
+        call check( any(ieee_is_nan(moment(x3, order, 3, mask = .false.))))
     
         print*,' test_dp_3dim_mask_array', order
-        call assert( abs(moment(x3, order, mask = (x3 < 11)) ) < dptol)
-        call assert( all( abs( moment(x3, order, 1, mask = (x3 < 45))) < dptol ))
-        call assert( all( abs( moment(x3, order, 2, mask = (x3 < 45))) < dptol ))
-        call assert( all( abs( moment(x3, order, 3, mask = (x3 < 45))) < dptol ))
-=======
-        call check( ieee_is_nan(moment(x3, order, .false.)))
-        call check( any(ieee_is_nan(moment(x3, order, 1, .false.))))
-        call check( any(ieee_is_nan(moment(x3, order, 2, .false.))))
-        call check( any(ieee_is_nan(moment(x3, order, 3, .false.))))
-    
-        print*,' test_dp_3dim_mask_array', order
-        call check( abs(moment(x3, order, x3 < 11) ) < dptol)
-        call check( all( abs( moment(x3, order, 1, x3 < 45)) < dptol ))
-        call check( all( abs( moment(x3, order, 2, x3 < 45)) < dptol ))
-        call check( all( abs( moment(x3, order, 3, x3 < 45)) < dptol ))
->>>>>>> bdd15c83
+        call check( abs(moment(x3, order, mask = (x3 < 11)) ) < dptol)
+        call check( all( abs( moment(x3, order, 1, mask = (x3 < 45))) < dptol ))
+        call check( all( abs( moment(x3, order, 2, mask = (x3 < 45))) < dptol ))
+        call check( all( abs( moment(x3, order, 3, mask = (x3 < 45))) < dptol ))
  
 
         order = 2
@@ -803,21 +546,12 @@
         call check( abs(moment(x1, order, dim=1) - 2._dp) < dptol)
 
         print*,' test_dp_1dim_mask', order
-<<<<<<< HEAD
-        call assert( ieee_is_nan(moment(x1, order, mask = .false.)))
-        call assert( ieee_is_nan(moment(x1, order, 1, mask = .false.)))
+        call check( ieee_is_nan(moment(x1, order, mask = .false.)))
+        call check( ieee_is_nan(moment(x1, order, 1, mask = .false.)))
 
         print*,' test_dp_1dim_mask_array', order
-        call assert( abs(moment(x1, order, mask = (x1 < 5)) - 1.25_dp) < dptol)
-        call assert( abs(moment(x1, order, 1, mask = (x1 < 5)) - 1.25_dp) < dptol)
-=======
-        call check( ieee_is_nan(moment(x1, order, .false.)))
-        call check( ieee_is_nan(moment(x1, order, 1, .false.)))
-
-        print*,' test_dp_1dim_mask_array', order
-        call check( abs(moment(x1, order, x1 < 5) - 1.25_dp) < dptol)
-        call check( abs(moment(x1, order, 1, x1 < 5) - 1.25_dp) < dptol)
->>>>>>> bdd15c83
+        call check( abs(moment(x1, order, mask = (x1 < 5)) - 1.25_dp) < dptol)
+        call check( abs(moment(x1, order, 1, mask = (x1 < 5)) - 1.25_dp) < dptol)
 
         !2dim
         print*,' test_dp_2dim', order
@@ -827,27 +561,15 @@
                       [19._dp, 43._dp / 3., 31._dp / 3. , 7._dp]*2._dp/3.) < dptol))
 
         print*,' test_dp_2dim_mask', order
-<<<<<<< HEAD
-        call assert( ieee_is_nan(moment(x2, order, mask = .false.)))
-        call assert( any(ieee_is_nan(moment(x2, order, 1, mask = .false.))))
-        call assert( any(ieee_is_nan(moment(x2, order, 2, mask = .false.))))
+        call check( ieee_is_nan(moment(x2, order, mask = .false.)))
+        call check( any(ieee_is_nan(moment(x2, order, 1, mask = .false.))))
+        call check( any(ieee_is_nan(moment(x2, order, 2, mask = .false.))))
 
         print*,' test_dp_2dim_mask_array', order
-        call assert( abs(moment(x2, order, mask = (x2 < 11))- 2.75_dp*3.) < dptol)
-        call assert( all( abs( moment(x2, order, 1, mask = (x2 < 11)) -&
+        call check( abs(moment(x2, order, mask = (x2 < 11))- 2.75_dp*3.) < dptol)
+        call check( all( abs( moment(x2, order, 1, mask = (x2 < 11)) -&
                       [5._dp, 5._dp, 0.25_dp]) < dptol))
-        call assert( all( abs( moment(x2, order, 2, mask = (x2 < 11)) -&
-=======
-        call check( ieee_is_nan(moment(x2, order, .false.)))
-        call check( any(ieee_is_nan(moment(x2, order, 1, .false.))))
-        call check( any(ieee_is_nan(moment(x2, order, 2, .false.))))
-
-        print*,' test_dp_2dim_mask_array', order
-        call check( abs(moment(x2, order, x2 < 11)- 2.75_dp*3.) < dptol)
-        call check( all( abs( moment(x2, order, 1, x2 < 11) -&
-                      [5._dp, 5._dp, 0.25_dp]) < dptol))
-        call check( all( abs( moment(x2, order, 2, x2 < 11) -&
->>>>>>> bdd15c83
+        call check( all( abs( moment(x2, order, 2, mask = (x2 < 11)) -&
                       [19._dp*2./3., 43._dp/9.*2., 0.25_dp , 0.25_dp]) < dptol))
 
         !3dim
@@ -874,44 +596,25 @@
                  < dptol))
     
         print*,' test_dp_3dim_mask', order
-<<<<<<< HEAD
-        call assert( ieee_is_nan(moment(x3, order, mask = .false.)))
-        call assert( any(ieee_is_nan(moment(x3, order, 1, mask = .false.))))
-        call assert( any(ieee_is_nan(moment(x3, order, 2, mask = .false.))))
-        call assert( any(ieee_is_nan(moment(x3, order, 3, mask = .false.))))
+        call check( ieee_is_nan(moment(x3, order, mask = .false.)))
+        call check( any(ieee_is_nan(moment(x3, order, 1, mask = .false.))))
+        call check( any(ieee_is_nan(moment(x3, order, 2, mask = .false.))))
+        call check( any(ieee_is_nan(moment(x3, order, 3, mask = .false.))))
     
         print*,' test_dp_3dim_mask_array', order
-        call assert( abs(moment(x3, order, mask = (x3 < 11)) -&
+        call check( abs(moment(x3, order, mask = (x3 < 11)) -&
                           7.7370242214532876_dp ) < dptol)
-        call assert( all( abs( moment(x3, order, 1, mask = (x3 < 45)) -&
+        call check( all( abs( moment(x3, order, 1, mask = (x3 < 45)) -&
                       reshape([5._dp, 5._dp, 1.25_dp,  20._dp, 20._dp, 5._dp,&
                                80._dp, 80._dp, 32._dp/3.],&
                                [size(x3, 2), size(x3, 3)])) < dptol ))
-        call assert( all( abs( moment(x3, order, 2, mask = (x3 < 45)) -&
-=======
-        call check( ieee_is_nan(moment(x3, order, .false.)))
-        call check( any(ieee_is_nan(moment(x3, order, 1, .false.))))
-        call check( any(ieee_is_nan(moment(x3, order, 2, .false.))))
-        call check( any(ieee_is_nan(moment(x3, order, 3, .false.))))
-    
-        print*,' test_dp_3dim_mask_array', order
-        call check( abs(moment(x3, order, x3 < 11) - 7.7370242214532876_dp ) < dptol)
-        call check( all( abs( moment(x3, order, 1, x3 < 45) -&
-                      reshape([5._dp, 5._dp, 1.25_dp,  20._dp, 20._dp, 5._dp,&
-                               80._dp, 80._dp, 32._dp/3.],&
-                               [size(x3, 2), size(x3, 3)])) < dptol ))
-        call check( all( abs( moment(x3, order, 2, x3 < 45) -&
->>>>>>> bdd15c83
+        call check( all( abs( moment(x3, order, 2, mask = (x3 < 45)) -&
                       reshape([ 38._dp/3., 86._dp/9., 62._dp/9., 14._dp/3., 152._dp/3.,&
                                 344._dp/9., 248._dp/9., 168._dp/9., 1824._dp/9.,&
                                 1376._dp/9., 992._dp/9., 4._dp&
                                ],&
                       [size(x3, 1), size(x3, 3)])) < dptol ))
-<<<<<<< HEAD
-        call assert( all( abs( moment(x3, order, 3, mask = (x3 < 45)) -&
-=======
-        call check( all( abs( moment(x3, order, 3, x3 < 45) -&
->>>>>>> bdd15c83
+        call check( all( abs( moment(x3, order, 3, mask = (x3 < 45)) -&
                      reshape([14._dp/9., 14._dp, 350._dp/9., 686._dp/9., 56._dp/9.,&
                               224._dp/9., 56._dp, 896._dp/9., 126._dp, 1400._dp/9.,&
                               1694._dp/9., 36._dp&
@@ -933,21 +636,12 @@
         call check( abs(moment(x1, order, dim=1)) < sptol)
 
         print*,' test_sp_1dim_mask', order
-<<<<<<< HEAD
-        call assert( ieee_is_nan(abs(moment(x1, order, mask = .false.))))
-        call assert( ieee_is_nan(abs(moment(x1, order, 1, mask = .false.))))
+        call check( ieee_is_nan(abs(moment(x1, order, mask = .false.))))
+        call check( ieee_is_nan(abs(moment(x1, order, 1, mask = .false.))))
 
         print*,' test_sp_1dim_mask_array', order
-        call assert( abs(moment(x1, order, mask = (aimag(x1) == 0))) < sptol)
-        call assert( abs(moment(x1, order, 1, mask = (aimag(x1) == 0))) < sptol)
-=======
-        call check( ieee_is_nan(abs(moment(x1, order, .false.))))
-        call check( ieee_is_nan(abs(moment(x1, order, 1, .false.))))
-
-        print*,' test_sp_1dim_mask_array', order
-        call check( abs(moment(x1, order, aimag(x1) == 0)) < sptol)
-        call check( abs(moment(x1, order, 1, aimag(x1) == 0)) < sptol)
->>>>>>> bdd15c83
+        call check( abs(moment(x1, order, mask = (aimag(x1) == 0))) < sptol)
+        call check( abs(moment(x1, order, 1, mask = (aimag(x1) == 0))) < sptol)
 
         !2dim
         print*,' test_sp_2dim', order
@@ -956,26 +650,15 @@
         call check( all( abs( moment(x2, order, 2)) < sptol))
 
         print*,' test_sp_2dim_mask', order
-<<<<<<< HEAD
-        call assert( ieee_is_nan(abs(moment(x2, order, mask = .false.))))
-        call assert( any(ieee_is_nan(abs(moment(x2, order, 1, mask = .false.)))))
-        call assert( any(ieee_is_nan(abs(moment(x2, order, 2, mask = .false.)))))
+        call check( ieee_is_nan(abs(moment(x2, order, mask = .false.))))
+        call check( any(ieee_is_nan(abs(moment(x2, order, 1, mask = .false.)))))
+        call check( any(ieee_is_nan(abs(moment(x2, order, 2, mask = .false.)))))
 
         print*,' test_sp_2dim_mask_array', order
-        call assert( abs(moment(x2, order, mask = (aimag(x2) == 0))) < sptol)
-        call assert( all( abs( moment(x2, order, 1, mask = (aimag(x2) == 0))) < sptol))
-        call assert( any(ieee_is_nan( abs( moment(x2, order, 2,&
+        call check( abs(moment(x2, order, mask = (aimag(x2) == 0))) < sptol)
+        call check( all( abs( moment(x2, order, 1, mask = (aimag(x2) == 0))) < sptol))
+        call check( any(ieee_is_nan( abs( moment(x2, order, 2,&
                           mask = (aimag(x2) == 0))))))
-=======
-        call check( ieee_is_nan(abs(moment(x2, order, .false.))))
-        call check( any(ieee_is_nan(abs(moment(x2, order, 1, .false.)))))
-        call check( any(ieee_is_nan(abs(moment(x2, order, 2, .false.)))))
-
-        print*,' test_sp_2dim_mask_array', order
-        call check( abs(moment(x2, order, aimag(x2) == 0)) < sptol)
-        call check( all( abs( moment(x2, order, 1, aimag(x2) == 0)) < sptol))
-        call check( any(ieee_is_nan( abs( moment(x2, order, 2, aimag(x2) == 0)))))
->>>>>>> bdd15c83
 
         order = 2
 
@@ -986,23 +669,13 @@
                         (-6.459422410E-02,-0.556084037)) < sptol)
 
         print*,' test_sp_1dim_mask', order
-<<<<<<< HEAD
-        call assert( ieee_is_nan(abs(moment(x1, order, mask = .false.))))
-        call assert( ieee_is_nan(abs(moment(x1, order, 1, mask = .false.))))
+        call check( ieee_is_nan(abs(moment(x1, order, mask = .false.))))
+        call check( ieee_is_nan(abs(moment(x1, order, 1, mask = .false.))))
 
         print*,' test_sp_1dim_mask_array', order
-        call assert( abs(moment(x1, order, mask = (aimag(x1) == 0)) -&
+        call check( abs(moment(x1, order, mask = (aimag(x1) == 0)) -&
                           (8.969944715E-02,0.00000000)) < sptol)
-        call assert( abs(moment(x1, order, 1, mask = (aimag(x1) == 0)) -&
-=======
-        call check( ieee_is_nan(abs(moment(x1, order, .false.))))
-        call check( ieee_is_nan(abs(moment(x1, order, 1, .false.))))
-
-        print*,' test_sp_1dim_mask_array', order
-        call check( abs(moment(x1, order, aimag(x1) == 0) -&
-                          (8.969944715E-02,0.00000000)) < sptol)
-        call check( abs(moment(x1, order, 1, aimag(x1) == 0) -&
->>>>>>> bdd15c83
+        call check( abs(moment(x1, order, 1, mask = (aimag(x1) == 0)) -&
                           (8.969944715E-02,0.00000000)) < sptol)
 
         !2dim
@@ -1022,25 +695,14 @@
                      ) < sptol))
 
         print*,' test_sp_2dim_mask', order
-<<<<<<< HEAD
-        call assert( ieee_is_nan(abs(moment(x2, order, mask = .false.))))
-        call assert( any(ieee_is_nan(abs(moment(x2, order, 1, mask = .false.)))))
-        call assert( any(ieee_is_nan(abs(moment(x2, order, 2, mask = .false.)))))
+        call check( ieee_is_nan(abs(moment(x2, order, mask = .false.))))
+        call check( any(ieee_is_nan(abs(moment(x2, order, 1, mask = .false.)))))
+        call check( any(ieee_is_nan(abs(moment(x2, order, 2, mask = .false.)))))
 
         print*,' test_sp_2dim_mask_array', order
-        call assert( abs(moment(x2, order, mask = (aimag(x2) == 0))-&
+        call check( abs(moment(x2, order, mask = (aimag(x2) == 0))-&
                      (1.08109438,0.00000000)) < sptol)
-        call assert( all( abs( moment(x2, order, 1, mask = (aimag(x2)==0)) -&
-=======
-        call check( ieee_is_nan(abs(moment(x2, order, .false.))))
-        call check( any(ieee_is_nan(abs(moment(x2, order, 1, .false.)))))
-        call check( any(ieee_is_nan(abs(moment(x2, order, 2, .false.)))))
-
-        print*,' test_sp_2dim_mask_array', order
-        call check( abs(moment(x2, order, aimag(x2) == 0)-&
-                     (1.08109438,0.00000000)) < sptol)
-        call check( all( abs( moment(x2, order, 1, aimag(x2)==0) -&
->>>>>>> bdd15c83
+        call check( all( abs( moment(x2, order, 1, mask = (aimag(x2)==0)) -&
                       [(8.969944715E-02,0.00000000),&
                        (0.807295084,0.00000000),&
                        (0.201823771,0.00000000)]&
