--- conflicted
+++ resolved
@@ -1,7 +1,3 @@
-<<<<<<< HEAD
-PROGS_SRC = test_linalg.f90 \
-		    test_linalg_matrix_property_checks.f90
-=======
 SRCFYPP = \
           test_linalg.fypp
 SRCGEN = $(SRCFYPP:.fypp=.f90)
@@ -10,7 +6,6 @@
 
 $(SRCGEN): %.f90: %.fypp ../../common.fypp
 	fypp -I../.. $(FYPPFLAGS) $< $@
->>>>>>> 2bb6539f
 
 
 include ../Makefile.manual.test.mk